#include <sys/queue.h>
#include <time.h>
#include "lsquic.h"
#include "lsquic_int_types.h"
#include "lsquic_cong_ctl.h"
#include "lsquic_minmax.h"
#include "lsquic_packet_common.h"
#include "lsquic_packet_out.h"
#include "lsquic_bw_sampler.h"
#include "lsquic_bbr.h"
#include "lsquic_hash.h"
#include "lsquic_conn.h"
#include "lsquic_sfcw.h"
#include "lsquic_conn_flow.h"
#include "lsquic_varint.h"
#include "lsquic_hq.h"
#include "lsquic_stream.h"
#include "lsquic_rtt.h"
#include "lsquic_conn_public.h"
#include "lsquic_spi.h"
#include "lsquic_bw_sampler.h"
#include "lsquic_pacer.h"
#include "lsquic_senhist.h"
#include "lsquic_cubic.h"
#include "lsquic_bbr.h"
#include "lsquic_adaptive_cc.h"
#include "lsquic_send_ctl.h"
#include "lsquic_cong_ctl.h"
#include "lsquic_mm.h"
#include "lsquic_engine_public.h"
#include "lsquic_util.h"

#include <string.h>

#include "lsquic_cctk.h"

const struct cctk_frame cctk_zero_frame = {
    .version = 0x02,
    ._key_stmp = {'S', 'T', 'M', 'P'},
    .stmp = 0,
    ._key_slst = {'S', 'L', 'S', 'T'},
    .slst = 0,
    ._key_ntyp = {'N', 'T', 'Y', 'P'},
    .ntyp = 0,
    ._key_cip = {'C', 'I', 'P', '\0'},
    .cip = {0, 0, 0, 0, 0, 0, 0, 0, 0, 0, 0, 0, 0, 0, 0, 0},
    ._key_srtt = {'S', 'R', 'T', 'T'},
    .srtt = 0,
    ._key_mrtt = {'M', 'R', 'T', 'T'},
    .mrtt = 0,
    ._key_rttv = {'R', 'T', 'T', 'V'},
    .rttv = 0,
    ._key_mcwd = {'M', 'C', 'W', 'D'},
    .mcwd = 0,
    ._key_mflg = {'M', 'F', 'L', 'G'},
    .mflg = 0,
    ._key_bw = {'B', 'W', '\0', '\0'},
    .bw = 0,
    ._key_mbw = {'M', 'B', 'W', '\0'},
    .mbw = 0,
    ._key_thpt = {'T', 'H', 'P', 'T'},
    .thpt = 0,
    ._key_plr = {'P', 'L', 'R', '\0'},
    .plr = 0,
    ._key_srat = {'S', 'R', 'A', 'T'},
    .srat = 0,
    ._key_rrat = {'R', 'R', 'A', 'T'},
    .rrat = 0,
    ._key_irat = {'I', 'R', 'A', 'T'},
    .irat = 0,
    ._key_blen = {'B', 'L', 'E', 'N'},
    .blen = 0
};  

int cctk_fill_frame(const struct cctk_data *data, struct cctk_frame *frame, size_t frame_len) {
    memcpy(frame, &cctk_zero_frame, frame_len);
    frame->version = data->version;
    frame->stmp = data->stmp;
    frame->slst = data->slst;
    frame->ntyp = data->ntyp;
    memcpy(frame->cip, data->cip, sizeof(data->cip));
    frame->srtt = data->srtt;
    frame->mrtt = data->mrtt;
    frame->rttv = data->rttv;
    frame->mcwd = data->mcwd;
    frame->mflg = data->mflg;
    frame->bw = data->bw;
    frame->mbw = data->mbw;
    frame->thpt = data->thpt;
    frame->plr = data->plr;
    if (frame_len <= CCTK_SIZE_V1) {
        return CCTK_SIZE_V1;
    }
    frame->srat = data->srat;
    frame->rrat = data->rrat;
    frame->irat = data->irat;
    frame->blen = data->blen;
    if (frame_len <= CCTK_SIZE_V2) {
        return CCTK_SIZE_V2;
    }
    return sizeof(struct cctk_frame);
}

enum CC_ALGS {
    CC_ALG_CUBIC = 1,
    CC_ALG_BBR = 2,
    CC_ALG_ADAPTIVE = 3,
};

void * get_cc_ctx(char cc_type, lsquic_send_ctl_t *send_ctl) {
    struct lsquic_engine_public *enpub = send_ctl->sc_enpub;
    switch (cc_type)
    {
    case CC_ALG_CUBIC:
        if(enpub->enp_settings.es_cc_algo != CC_ALG_BBR)
            return &send_ctl->sc_adaptive_cc.acc_cubic;
        else
            return NULL;
    case CC_ALG_BBR:
        if(enpub->enp_settings.es_cc_algo != CC_ALG_CUBIC)
            return &send_ctl->sc_adaptive_cc.acc_bbr;
        else
            return NULL;
    case CC_ALG_ADAPTIVE:
    default:
        return &send_ctl->sc_adaptive_cc;
    }
    return NULL;
}

void sockaddr_to_16(const struct sockaddr *sa, unsigned char *cip /*must point to char[16]*/) {
    if (sa->sa_family == AF_INET) {
        struct sockaddr_in *sin = (struct sockaddr_in *)sa;
        memcpy(cip, &sin->sin_addr.s_addr, 4);
    } else if (sa->sa_family == AF_INET6) {
        struct sockaddr_in6 *sin6 = (struct sockaddr_in6 *)sa;
        memcpy(cip, sin6->sin6_addr.s6_addr, 16);
    } else {
        memset(cip, 0, 16); // Unknown family, zero out cip
    }
}

unsigned int 
lsquic_conn_buffered_sum(const struct lsquic_conn_public *conn_pub)
{
    unsigned int sum = 0;
    
    struct lsquic_hash *all_streams = conn_pub->all_streams;

    for (struct lsquic_hash_elem *el = lsquic_hash_first(all_streams); el;
                                     el = lsquic_hash_next(all_streams))
    {
        const lsquic_stream_t *stream = lsquic_hashelem_getdata(el);
        sum += stream->sm_n_buffered;
    }
    return sum;
}

unsigned int 
lsquic_conn_written_sum(const struct lsquic_conn_public *conn_pub)
{
    unsigned int sum = 0;
    
    struct lsquic_hash *all_streams = conn_pub->all_streams;

    for (struct lsquic_hash_elem *el = lsquic_hash_first(all_streams); el;
                                     el = lsquic_hash_next(all_streams))
    {
        const lsquic_stream_t *stream = lsquic_hashelem_getdata(el);
        sum += stream->tosend_off;
    }
    return sum;
}

<<<<<<< HEAD
size_t
lsquic_cctk_frame_size(const struct cctk_ctx *cctk_ctx)
{
    switch (cctk_ctx->version)
    {
    case 1:
        return CCTK_SIZE_V1;
    case 2:
    default:
        return CCTK_SIZE_V2;
    }
}

=======
>>>>>>> f34adfd3
int
lsquic_write_cctk_frame_payload (unsigned char *buf, size_t buf_len, struct cctk_ctx *cctk_ctx, lsquic_send_ctl_t * send_ctl)
{
    size_t cctk_size = lsquic_cctk_frame_size(cctk_ctx);
    if (buf_len < cctk_size)
        return -1;
    else
        buf_len = cctk_size;

    struct cctk_data cctk = {0};
    struct lsquic_conn_public *conn_pub = send_ctl->sc_conn_pub;

    struct sockaddr *local, *remote;
    lsquic_conn_get_sockaddr(conn_pub->lconn, (const struct sockaddr **)&local, (const struct sockaddr **)&remote);
    sockaddr_to_16(remote, cctk.cip);

    switch (cctk_size)
    {
    case CCTK_SIZE_V1:
        cctk.version = 1;
        break;
    case CCTK_SIZE_V2:
    default:
        cctk.version = 2;
        break;
    }
    
    // STMP - timestamp
    struct timespec ts;
    clock_gettime(CLOCK_REALTIME, &ts);
    cctk.stmp = (unsigned long) ts.tv_sec * 1000000 + ts.tv_nsec / 1000;

    struct lsquic_bbr *bbr = get_cc_ctx(CC_ALG_BBR, send_ctl);
    struct lsquic_cubic *cubic = get_cc_ctx(CC_ALG_CUBIC, send_ctl);
    
    // SLST - slow start
    if (bbr)
        cctk.slst = (bbr->bbr_mode == BBR_MODE_STARTUP) ? 1 : 0;
    else
        cctk.slst = (cubic->cu_cwnd < cubic->cu_ssthresh) ? 1 : 0;

    // NTYP - network type
    cctk.ntyp = cctk_ctx->net_type;

    // MFLG - max in flight bytes
    unsigned int in_flight = send_ctl->sc_bytes_unacked_all;
    if( in_flight > cctk_ctx->max_in_flight ) {
        cctk_ctx->max_in_flight = in_flight;
    }

    // SRTT
    cctk.srtt = (unsigned int)conn_pub->rtt_stats.srtt;
    // MRTT
    cctk.mrtt = (unsigned int)conn_pub->rtt_stats.min_rtt;
    // RTTV
    cctk.rttv = (unsigned int)conn_pub->rtt_stats.rttvar;
    // MCWD - max congestion window
    unsigned long cwd = send_ctl->sc_ci->cci_get_cwnd(send_ctl->sc_cong_ctl);
    if( cwd > cctk_ctx->max_cwnd ) {
        cctk_ctx->max_cwnd = cwd;
    }
    cctk.mcwd = cctk_ctx->max_cwnd;

    // BW
    cctk.bw = send_ctl->sc_ci->cci_pacing_rate(send_ctl->sc_cong_ctl, 1);
    // MBW - max bandwidth
    if( cctk.bw > cctk_ctx->max_bw ) {
        cctk_ctx->max_bw = cctk.bw;
    }
    cctk.mbw = cctk_ctx->max_bw;

    // THPT - throughput
    cctk.thpt = cctk.bw; // FIXME: for now assuming throughput is same as current bandwidth

    // PLR percentage of lost packets
    #if LSQUIC_SEND_STATS
    if(send_ctl->sc_stats.n_total_sent > 0) {
        cctk.plr = send_ctl->sc_loss_count * 100 / send_ctl->sc_stats.n_total_sent;
    }
    #endif

<<<<<<< HEAD
    if (cctk_ctx->version <= 1) {
        goto finish;
    }

=======
    struct lsquic_bbr *bbr = get_cc_ctx(CC_ALG_BBR, send_ctl);
    struct lsquic_cubic *cubic = get_cc_ctx(CC_ALG_CUBIC, send_ctl);
    
    // SLST - slow start
    if (bbr)
        cctk.slst = (bbr->bbr_mode == BBR_MODE_STARTUP) ? 1 : 0;
    else
        cctk.slst = (cubic->cu_cwnd < cubic->cu_ssthresh) ? 1 : 0;
>>>>>>> f34adfd3

    // BLEN - buffer length in connection level
    cctk.blen = lsquic_conn_buffered_sum(conn_pub);

    #if LSQUIC_CONN_STATS
    const struct conn_stats *conn_stats = conn_pub->conn_stats;

    double retx_rate = (double) conn_stats->out.retx_packets / (double) conn_stats->out.packets;
    cctk.thpt = (unsigned long)((double)cctk.thpt * (1.0 - retx_rate));
    unsigned long written_total = 0;
    unsigned long time_diff = cctk.stmp - cctk_ctx->last_ts;
    if( time_diff > 0 && cctk_ctx->last_ts > 0 ) {
        unsigned long bytes_diff_in = conn_stats->in.bytes - cctk_ctx->last_bytes_in;
        unsigned long bytes_diff_out = conn_stats->out.bytes - cctk_ctx->last_bytes_out;
        cctk.srat = 1000000 * bytes_diff_out / time_diff; 
        cctk.rrat = 1000000 * bytes_diff_in / time_diff;
        written_total = lsquic_conn_written_sum(conn_pub);
        unsigned long written_diff = written_total - cctk_ctx->last_written;
        cctk.irat = 1000000 * written_diff / time_diff;
    }
    
    cctk_ctx->last_bytes_in = conn_stats->in.bytes;
    cctk_ctx->last_bytes_out = conn_stats->out.bytes;
    cctk_ctx->last_written = written_total;
<<<<<<< HEAD
=======

>>>>>>> f34adfd3
    #endif
    
finish:
    cctk_ctx->last_ts = cctk.stmp;
    return cctk_fill_frame(&cctk, (struct cctk_frame *)buf, buf_len);
}<|MERGE_RESOLUTION|>--- conflicted
+++ resolved
@@ -172,7 +172,6 @@
     return sum;
 }
 
-<<<<<<< HEAD
 size_t
 lsquic_cctk_frame_size(const struct cctk_ctx *cctk_ctx)
 {
@@ -186,8 +185,6 @@
     }
 }
 
-=======
->>>>>>> f34adfd3
 int
 lsquic_write_cctk_frame_payload (unsigned char *buf, size_t buf_len, struct cctk_ctx *cctk_ctx, lsquic_send_ctl_t * send_ctl)
 {
@@ -269,21 +266,9 @@
     }
     #endif
 
-<<<<<<< HEAD
     if (cctk_ctx->version <= 1) {
         goto finish;
     }
-
-=======
-    struct lsquic_bbr *bbr = get_cc_ctx(CC_ALG_BBR, send_ctl);
-    struct lsquic_cubic *cubic = get_cc_ctx(CC_ALG_CUBIC, send_ctl);
-    
-    // SLST - slow start
-    if (bbr)
-        cctk.slst = (bbr->bbr_mode == BBR_MODE_STARTUP) ? 1 : 0;
-    else
-        cctk.slst = (cubic->cu_cwnd < cubic->cu_ssthresh) ? 1 : 0;
->>>>>>> f34adfd3
 
     // BLEN - buffer length in connection level
     cctk.blen = lsquic_conn_buffered_sum(conn_pub);
@@ -308,10 +293,6 @@
     cctk_ctx->last_bytes_in = conn_stats->in.bytes;
     cctk_ctx->last_bytes_out = conn_stats->out.bytes;
     cctk_ctx->last_written = written_total;
-<<<<<<< HEAD
-=======
-
->>>>>>> f34adfd3
     #endif
     
 finish:
