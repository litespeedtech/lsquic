/* Copyright (c) 2017 - 2022 LiteSpeed Technologies Inc.  See LICENSE. */
#ifndef LSQUIC_PARSE_H
#define LSQUIC_PARSE_H 1

#include <stdint.h>

#include "lsquic_packet_common.h"
#include "lsquic_packet_gquic.h"
#include "lsquic_shared_support.h"
#include "lsquic_cctk.h"

struct lsquic_conn;
struct lsquic_packet_in;
struct lsquic_packet_out;
struct packin_parse_state;
struct stream_frame;
struct lsquic_cid;
enum packet_out_flags;
enum lsquic_version;
enum stream_dir;


struct ack_info
{
    enum packnum_space pns;
    enum {
        AI_ECN        = 1 << 0, /* ecn_counts[1,2,3] contain ECN counts */
        AI_TRUNCATED  = 1 << 1, /* There were more ranges to parse, but we
                                 * ran out of elements in `ranges'.
                                 */
    }               flags;
    unsigned    n_ranges;       /* This is at least 1 */
                                /* Largest acked is ack_info.ranges[0].high */
    lsquic_time_t   lack_delta;
    uint64_t        ecn_counts[4];
    struct lsquic_packno_range ranges[256];
};

#define largest_acked(acki) (+(acki)->ranges[0].high)

#define smallest_acked(acki) (+(acki)->ranges[(acki)->n_ranges - 1].low)

/* Chrome may send an empty ACK frame when it closes a connection.
 * We do not know why it occurs -- perhaps a bug in Chrome.
 */
/* This macro cannot be used in IETF QUIC as zero is a valid packet number.
 * Hopefully the Chrome bug will have been fixed by then.
 */
#define empty_ack_frame(acki) (largest_acked(acki) == 0)

/* gaf_: generate ACK frame */
struct lsquic_packno_range;
typedef const struct lsquic_packno_range *
    (*gaf_rechist_first_f)          (void *rechist);
typedef const struct lsquic_packno_range *
    (*gaf_rechist_next_f)           (void *rechist);
typedef lsquic_time_t
    (*gaf_rechist_largest_recv_f)   (void *rechist);

/* gsf_: generate stream frame */
typedef size_t (*gsf_read_f) (void *stream, void *buf, size_t len, int *fin);

/* This structure contains functions that parse and generate packets and
 * frames in version-specific manner.  To begin with, there is difference
 * between GQUIC's little-endian (Q038 and lower) and big-endian formats
 * (Q039 and higher).  Q046 and higher uses different format for packet headers.
 */
struct parse_funcs
{
    /* Return buf length */
    int
    (*pf_gen_reg_pkt_header) (const struct lsquic_conn *,
                const struct lsquic_packet_out *, unsigned char *, size_t,
                /* In Q050 and IETF QUIC, these are set: */
                unsigned *packno_off, unsigned *packno_len);
    void
    (*pf_parse_packet_in_finish) (struct lsquic_packet_in *packet_in,
                                                struct packin_parse_state *);
    enum quic_frame_type
    (*pf_parse_frame_type) (const unsigned char *, size_t);
    /* Return used buffer length or a negative value if there was not enough
     * room to write the stream frame.  In the latter case, the negative of
     * the negative return value is the number of bytes required.  The
     * exception is -1, which is a generic error code, as we always need
     * more than 1 byte to write a STREAM frame.
     */
    /* pf_gen_stream_frame and pf_gen_crypto_frame must be adjacent so that
     * they can be cast to an array.
     */
    int
    (*pf_gen_stream_frame) (unsigned char *buf, size_t bufsz,
                            lsquic_stream_id_t stream_id, uint64_t offset,
                            int fin, size_t size, gsf_read_f, void *stream);
    /* The two "UNUSED" parameters are here so that it matches
     * pf_gen_stream_frame.
     */
    int
    (*pf_gen_crypto_frame) (unsigned char *buf, size_t bufsz,
                            lsquic_stream_id_t UNUSED_1, uint64_t offset,
                            int UNUSED_2, size_t size, gsf_read_f, void *stream);
    /* pf_parse_stream_frame and pf_parse_crypto_frame must be adjacent so that
     * they can be cast to an array.
     */
    int
    (*pf_parse_stream_frame) (const unsigned char *buf, size_t rem_packet_sz,
                                                    struct stream_frame *);
    int
    (*pf_parse_crypto_frame) (const unsigned char *buf, size_t rem_packet_sz,
                                                    struct stream_frame *);
    /* Return true if STREAM frame extends to the end of the packet and thus
     * does not contain a Length field (no update).
     */
    int
    (*pf_dec_stream_frame_size) (unsigned char *buf, size_t new_size);
    int
    (*pf_parse_ack_frame) (const unsigned char *buf, size_t buf_len,
                                    struct ack_info *ack_info, uint8_t exp);
    int
    (*pf_gen_ack_frame) (unsigned char *outbuf, size_t outbuf_sz,
                gaf_rechist_first_f, gaf_rechist_next_f,
                gaf_rechist_largest_recv_f, void *rechist, lsquic_time_t now,
                int *has_missing, lsquic_packno_t *largest_received,
                const uint64_t *ecn_counts);
    int
    (*pf_gen_stop_waiting_frame) (unsigned char *buf, size_t buf_len,
                    lsquic_packno_t cur_packno, enum packno_bits,
                    lsquic_packno_t least_unacked_packno);
    int
    (*pf_parse_stop_waiting_frame) (const unsigned char *buf, size_t buf_len,
                     lsquic_packno_t cur_packno, enum packno_bits,
                     lsquic_packno_t *least_unacked);
    int
    (*pf_skip_stop_waiting_frame) (size_t buf_len, enum packno_bits);
    int
    (*pf_gen_window_update_frame) (unsigned char *buf, int buf_len,
                                lsquic_stream_id_t stream_id, uint64_t offset);
    int
    (*pf_parse_window_update_frame) (const unsigned char *buf, size_t buf_len,
                              lsquic_stream_id_t *stream_id, uint64_t *offset);
    /* The third argument for pf_gen_blocked_frame() and pf_parse_blocked_frame()
     * is Stream ID for GQUIC and offset for IETF QUIC.  Since both of these are
     * uint64_t, we'll use the same function pointer.  Just have to be a little
     * careful here.
     */
    int
    (*pf_gen_blocked_frame) (unsigned char *buf, size_t buf_len,
                                                lsquic_stream_id_t stream_id);
    int
    (*pf_parse_blocked_frame) (const unsigned char *buf, size_t buf_len,
        /* TODO: rename third argument when dropping GQUIC */
                                                lsquic_stream_id_t *stream_id);
    unsigned
    (*pf_blocked_frame_size) (uint64_t);
    unsigned
    (*pf_rst_frame_size) (lsquic_stream_id_t stream_id, uint64_t final_size,
                                                        uint64_t error_code);
    int
    (*pf_gen_rst_frame) (unsigned char *buf, size_t buf_len,
        lsquic_stream_id_t stream_id, uint64_t offset, uint64_t error_code);
    int
    (*pf_parse_rst_frame) (const unsigned char *buf, size_t buf_len,
        lsquic_stream_id_t *stream_id, uint64_t *offset, uint64_t *error_code);
    int
    (*pf_parse_stop_sending_frame) (const unsigned char *buf, size_t buf_len,
        lsquic_stream_id_t *stream_id, uint64_t *error_code);
    unsigned
    (*pf_stop_sending_frame_size) (lsquic_stream_id_t, uint64_t);
    int
    (*pf_gen_stop_sending_frame) (unsigned char *buf, size_t buf_len,
                                    lsquic_stream_id_t, uint64_t error_code);
    size_t
    (*pf_connect_close_frame_size) (int app_error, unsigned error_code,
                                unsigned frame_type, size_t reason_len);
    int
    (*pf_gen_connect_close_frame) (unsigned char *buf, size_t buf_len,
        int app_error, unsigned error_code, const char *reason, int reason_len);
    int
    (*pf_parse_connect_close_frame) (const unsigned char *buf, size_t buf_len,
                int *app_error, uint64_t *error_code, uint16_t *reason_length,
                uint8_t *reason_offset);
    int
    (*pf_gen_goaway_frame) (unsigned char *buf, size_t buf_len,
                uint32_t error_code, lsquic_stream_id_t last_good_stream_id,
                const char *reason, size_t reason_len);
    int
    (*pf_parse_goaway_frame) (const unsigned char *buf, size_t buf_len,
                uint32_t *error_code, lsquic_stream_id_t *last_good_stream_id,
                uint16_t *reason_length, const char **reason);
    int
    (*pf_gen_ping_frame) (unsigned char *buf, int buf_len);
    int
    (*pf_parse_path_chal_frame) (const unsigned char *buf, size_t,
                                                            uint64_t *chal);
    int
    (*pf_parse_path_resp_frame) (const unsigned char *buf, size_t,
                                                            uint64_t *resp);
    /* These float reading and writing functions assume `mem' has at least
     * 2 bytes.
     */
    void
    (*pf_write_float_time16) (lsquic_time_t time_us, void *mem);
    uint64_t
    (*pf_read_float_time16) (const void *mem);
    ssize_t
    (*pf_generate_simple_prst) (const lsquic_cid_t *cid,
                                                    unsigned char *, size_t);
    size_t
    (*pf_calc_stream_frame_header_sz) (lsquic_stream_id_t stream_id,
                                            uint64_t offset, unsigned data_sz);
    size_t
    (*pf_calc_crypto_frame_header_sz) (uint64_t offset, unsigned data_sz);
    void
    (*pf_turn_on_fin) (unsigned char *);

    size_t
    (*pf_packout_size) (const struct lsquic_conn *,
                                            const struct lsquic_packet_out *);

    /* This returns the high estimate of the header size.  Note that it
     * cannot account for the size of the token in the IETF QUIC Initial
     * packets as it does not know it.
     */
    size_t
    (*pf_packout_max_header_size) (const struct lsquic_conn *,
                    enum packet_out_flags, size_t dcid_len, enum header_type);

    enum packno_bits
    (*pf_calc_packno_bits) (lsquic_packno_t packno,
                        lsquic_packno_t least_unacked, uint64_t n_in_flight);
    unsigned
    (*pf_packno_bits2len) (enum packno_bits);

    int
    (*pf_parse_max_data) (const unsigned char *, size_t, uint64_t *);
    int
    (*pf_gen_max_data_frame) (unsigned char *, size_t, uint64_t);
    unsigned
    (*pf_max_data_frame_size) (uint64_t);
    /*
     * Returns number of bytes parsed on success or negative value on error:
     *  -1  Out of input buffer
     *  -2  Invalid CID length value
     */
    int
    (*pf_parse_new_conn_id) (const unsigned char *, size_t, uint64_t *,
                        uint64_t *, lsquic_cid_t *, const unsigned char **);
    unsigned
    (*pf_stream_blocked_frame_size) (lsquic_stream_id_t, uint64_t);
    int
    (*pf_gen_stream_blocked_frame) (unsigned char *buf, size_t,
                                                lsquic_stream_id_t, uint64_t);
    int
    (*pf_parse_stream_blocked_frame) (const unsigned char *buf, size_t,
                                            lsquic_stream_id_t *, uint64_t *);
    unsigned
    (*pf_max_stream_data_frame_size) (lsquic_stream_id_t, uint64_t);
    int
    (*pf_gen_max_stream_data_frame) (unsigned char *buf, size_t,
                                                lsquic_stream_id_t, uint64_t);
    int
    (*pf_parse_max_stream_data_frame) (const unsigned char *buf, size_t,
                                            lsquic_stream_id_t *, uint64_t *);
    int
    (*pf_parse_new_token_frame) (const unsigned char *buf, size_t,
                            const unsigned char **token, size_t *token_size);
    size_t
    (*pf_new_connection_id_frame_size) (unsigned seqno, unsigned cid_len);
    int
    (*pf_gen_new_connection_id_frame) (unsigned char *buf, size_t,
                unsigned seqno, const struct lsquic_cid *,
                const unsigned char *token, size_t);
    size_t
    (*pf_retire_cid_frame_size) (uint64_t);
    int
    (*pf_gen_retire_cid_frame) (unsigned char *buf, size_t, uint64_t);
    int
    (*pf_parse_retire_cid_frame) (const unsigned char *buf, size_t, uint64_t *);
    size_t
    (*pf_new_token_frame_size) (size_t);
    int
    (*pf_gen_new_token_frame) (unsigned char *buf, size_t,
                                        const unsigned char *token, size_t);
    int
    (*pf_gen_streams_blocked_frame) (unsigned char *buf, size_t buf_len,
                                        enum stream_dir, uint64_t);
    int
    (*pf_parse_streams_blocked_frame) (const unsigned char *buf, size_t buf_len,
                                        enum stream_dir *, uint64_t *);
    unsigned
    (*pf_streams_blocked_frame_size) (uint64_t);
    int
    (*pf_gen_max_streams_frame) (unsigned char *buf, size_t buf_len,
                                        enum stream_dir, uint64_t);
    int
    (*pf_parse_max_streams_frame) (const unsigned char *buf, size_t buf_len,
                                        enum stream_dir *, uint64_t *);
    unsigned
    (*pf_max_streams_frame_size) (uint64_t);
    unsigned
    (*pf_path_chal_frame_size) (void);
    int
    (*pf_gen_path_chal_frame) (unsigned char *, size_t, uint64_t chal);
    unsigned
    (*pf_path_resp_frame_size) (void);
    int
    (*pf_gen_path_resp_frame) (unsigned char *, size_t, uint64_t resp);
    int
    (*pf_gen_handshake_done_frame) (unsigned char *buf, size_t buf_len);
    int
    (*pf_parse_handshake_done_frame) (const unsigned char *buf, size_t buf_len);
    unsigned
    (*pf_handshake_done_frame_size) (void);
    int
    (*pf_gen_ack_frequency_frame) (unsigned char *buf, size_t buf_len,
        uint64_t seqno, uint64_t pack_tol, uint64_t upd_mad, int ignore);
    int
    (*pf_parse_ack_frequency_frame) (const unsigned char *buf, size_t buf_len,
        uint64_t *seqno, uint64_t *pack_tol, uint64_t *upd_mad, int *ignore);
    unsigned
    (*pf_ack_frequency_frame_size) (uint64_t seqno, uint64_t pack_tol,
        uint64_t upd_mad /* Don't need to pass `ignore' */);
    int
    (*pf_gen_timestamp_frame) (unsigned char *buf, size_t buf_len, uint64_t);
    int
    (*pf_parse_timestamp_frame) (const unsigned char *buf, size_t, uint64_t *);
    int
    (*pf_parse_datagram_frame) (const unsigned char *buf, size_t, const void **,
                                                                    size_t *);
    int
    (*pf_gen_datagram_frame) (unsigned char *, size_t bufsz, size_t min_sz,
        size_t max_sz, ssize_t (*)(struct lsquic_conn *, void *, size_t),
        struct lsquic_conn *);
    unsigned
    (*pf_datagram_frame_size) (size_t);

    int
<<<<<<< HEAD
    (*pf_gen_cctk_frame) (unsigned char *buf, size_t buf_len, lsquic_send_ctl_t * send_ctl);
=======
    (*pf_gen_cctk_frame) (unsigned char *buf, size_t buf_len, unsigned char *tokens, size_t tokens_len);
    unsigned
    (*pf_cctk_frame_size) (size_t);
>>>>>>> 53e706ab
};

LSQUIC_EXTERN const struct parse_funcs lsquic_parse_funcs_gquic_Q043;
LSQUIC_EXTERN const struct parse_funcs lsquic_parse_funcs_gquic_Q046;
LSQUIC_EXTERN const struct parse_funcs lsquic_parse_funcs_gquic_Q050;
LSQUIC_EXTERN const struct parse_funcs lsquic_parse_funcs_ietf_v1;

#define select_pf_by_ver(ver) (                                             \
    (1 << (ver)) & (1 << LSQVER_043)                     ?                  \
                                         &lsquic_parse_funcs_gquic_Q043 :   \
    (1 << (ver)) & (1 << LSQVER_046)                            ?           \
                                         &lsquic_parse_funcs_gquic_Q046 :   \
    (1 << (ver)) & (1 << LSQVER_050)                            ?           \
                                         &lsquic_parse_funcs_gquic_Q050 :   \
    &lsquic_parse_funcs_ietf_v1)

/* This function is gQUIC-version independent */
int
lsquic_gquic_parse_packet_in_begin (struct lsquic_packet_in *, size_t length,
                int is_server, unsigned cid_len, struct packin_parse_state *);

int
lsquic_Q046_parse_packet_in_short_begin (struct lsquic_packet_in *, size_t length,
                int is_server, unsigned, struct packin_parse_state *);

int
lsquic_Q046_parse_packet_in_long_begin (struct lsquic_packet_in *, size_t length,
                int is_server, unsigned, struct packin_parse_state *);

int
lsquic_Q050_parse_packet_in_long_begin (struct lsquic_packet_in *, size_t length,
                int is_server, unsigned, struct packin_parse_state *);

enum quic_frame_type
lsquic_parse_frame_type_gquic_Q035_thru_Q046 (const unsigned char *, size_t);

extern const enum quic_frame_type lsquic_iquic_byte2type[0x70];

size_t
lsquic_calc_stream_frame_header_sz_gquic (lsquic_stream_id_t stream_id,
                                                    uint64_t offset, unsigned);

size_t
lsquic_gquic_packout_size (const struct lsquic_conn *,
                                            const struct lsquic_packet_out *);

size_t
lsquic_gquic_packout_header_size (const struct lsquic_conn *conn,
                enum packet_out_flags flags, size_t unused, enum header_type);

size_t
lsquic_gquic_po_header_sz (enum packet_out_flags flags);

size_t
lsquic_gquic_packout_size (const struct lsquic_conn *,
                                            const struct lsquic_packet_out *);

size_t
lsquic_gquic_po_header_sz (enum packet_out_flags flags);

/* This maps two bits as follows:
 *  00  ->  1
 *  01  ->  2
 *  10  ->  4
 *  11  ->  6
 *
 * Assumes that only two low bits are set.
 */
#define twobit_to_1246(bits) ((bits) * 2 + !(bits))

/* This maps two bits as follows:
 *  00  ->  1
 *  01  ->  2
 *  10  ->  4
 *  11  ->  8
 *
 * Assumes that only two low bits are set.
 */
#define twobit_to_1248(bits) (1 << (bits))

#define ECN_COUNTS_STR  " ECT(0): 01234567879012345678790;" \
                        " ECT(1): 01234567879012345678790;" \
                        " CE: 01234567879012345678790"
#define RANGES_TRUNCATED_STR " ranges truncated! "

#define MAX_ACKI_STR_SZ (256 * (3 /* [-] */ + 20 /* ~0ULL */ * 2) \
                    + sizeof(ECN_COUNTS_STR) + sizeof(RANGES_TRUNCATED_STR))

void
lsquic_acki2str (const struct ack_info *acki, char *, size_t);

void
lsquic_turn_on_fin_Q035_thru_Q046 (unsigned char *);

enum packno_bits
lsquic_gquic_calc_packno_bits (lsquic_packno_t packno,
                        lsquic_packno_t least_unacked, uint64_t n_in_flight);

unsigned
lsquic_gquic_packno_bits2len (enum packno_bits);

int
lsquic_merge_acks (struct ack_info *dst, const struct ack_info *src);

#endif<|MERGE_RESOLUTION|>--- conflicted
+++ resolved
@@ -334,13 +334,9 @@
     (*pf_datagram_frame_size) (size_t);
 
     int
-<<<<<<< HEAD
     (*pf_gen_cctk_frame) (unsigned char *buf, size_t buf_len, lsquic_send_ctl_t * send_ctl);
-=======
-    (*pf_gen_cctk_frame) (unsigned char *buf, size_t buf_len, unsigned char *tokens, size_t tokens_len);
     unsigned
     (*pf_cctk_frame_size) (size_t);
->>>>>>> 53e706ab
 };
 
 LSQUIC_EXTERN const struct parse_funcs lsquic_parse_funcs_gquic_Q043;
