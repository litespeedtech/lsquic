--- conflicted
+++ resolved
@@ -46,106 +46,88 @@
 struct lsquic_conn_ctx;
 
 struct path_elem {
-	TAILQ_ENTRY(path_elem)      next_pe;
-	const char                 *path;
+    TAILQ_ENTRY(path_elem)      next_pe;
+    const char                 *path;
 };
 
 struct http_client_ctx {
-	TAILQ_HEAD(, lsquic_conn_ctx)
-								 conn_ctxs;
-	struct service_port         *sport;
-	const char                  *hostname;
-	const char                  *method;
-	const char                  *payload;
-	char                         payload_size[20];
-
-	/* hcc_path_elems holds a list of paths which are to be requested from
-	 * the server.  Each new request gets the next path from the list (the
-	 * iterator is stored in hcc_cur_pe); when the end is reached, the
-	 * iterator wraps around.
-	 */
-	TAILQ_HEAD(, path_elem)      hcc_path_elems;
-	struct path_elem            *hcc_cur_pe;
-
-	unsigned                     hcc_total_n_reqs;
-	unsigned                     hcc_reqs_per_conn;
-	unsigned                     hcc_concurrency;
-	unsigned                     hcc_n_open_conns;
-
-	enum {
-		HCC_DISCARD_RESPONSE    = (1 << 0),
-		HCC_SEEN_FIN            = (1 << 1),
-		HCC_ABORT_ON_INCOMPLETE = (1 << 2),
-	}                            hcc_flags;
-	struct prog                 *prog;
+    TAILQ_HEAD(, lsquic_conn_ctx)
+                                 conn_ctxs;
+    struct service_port         *sport;
+    const char                  *hostname;
+    const char                  *method;
+    const char                  *payload;
+    char                         payload_size[20];
+
+    /* hcc_path_elems holds a list of paths which are to be requested from
+     * the server.  Each new request gets the next path from the list (the
+     * iterator is stored in hcc_cur_pe); when the end is reached, the
+     * iterator wraps around.
+     */
+    TAILQ_HEAD(, path_elem)      hcc_path_elems;
+    struct path_elem            *hcc_cur_pe;
+
+    unsigned                     hcc_total_n_reqs;
+    unsigned                     hcc_reqs_per_conn;
+    unsigned                     hcc_concurrency;
+    unsigned                     hcc_n_open_conns;
+
+    enum {
+        HCC_DISCARD_RESPONSE    = (1 << 0),
+        HCC_SEEN_FIN            = (1 << 1),
+        HCC_ABORT_ON_INCOMPLETE = (1 << 2),
+    }                            hcc_flags;
+    struct prog                 *prog;
 };
 
 struct lsquic_conn_ctx {
-	TAILQ_ENTRY(lsquic_conn_ctx) next_ch;
-	lsquic_conn_t       *conn;
-	struct http_client_ctx   *client_ctx;
-	unsigned             ch_n_reqs;    /* This number gets decremented as streams are closed and
-										* incremented as push promises are accepted.
-										*/
+    TAILQ_ENTRY(lsquic_conn_ctx) next_ch;
+    lsquic_conn_t       *conn;
+    struct http_client_ctx   *client_ctx;
+    unsigned             ch_n_reqs;    /* This number gets decremented as streams are closed and
+                                        * incremented as push promises are accepted.
+                                        */
 };
 
 
 static void
 create_connections (struct http_client_ctx *client_ctx)
 {
-	while (client_ctx->hcc_n_open_conns < client_ctx->hcc_concurrency &&
-		   client_ctx->hcc_total_n_reqs > 0)
-		if (0 != prog_connect(client_ctx->prog))
-		{
-			LSQ_ERROR("connection failed");
-			exit(EXIT_FAILURE);
-		}
+    while (client_ctx->hcc_n_open_conns < client_ctx->hcc_concurrency &&
+           client_ctx->hcc_total_n_reqs > 0)
+        if (0 != prog_connect(client_ctx->prog))
+        {
+            LSQ_ERROR("connection failed");
+            exit(EXIT_FAILURE);
+        }
 }
 
 
 static lsquic_conn_ctx_t *
 http_client_on_new_conn (void *stream_if_ctx, lsquic_conn_t *conn)
 {
-	struct http_client_ctx *client_ctx = stream_if_ctx;
-	lsquic_conn_ctx_t *conn_h = calloc(1, sizeof(*conn_h));
-	conn_h->conn = conn;
-	conn_h->client_ctx = client_ctx;
-	conn_h->ch_n_reqs = client_ctx->hcc_total_n_reqs <
-											client_ctx->hcc_reqs_per_conn ?
-		client_ctx->hcc_total_n_reqs : client_ctx->hcc_reqs_per_conn;
-	client_ctx->hcc_total_n_reqs -= conn_h->ch_n_reqs;
-	TAILQ_INSERT_TAIL(&client_ctx->conn_ctxs, conn_h, next_ch);
-	++conn_h->client_ctx->hcc_n_open_conns;
-	lsquic_conn_make_stream(conn);
-	return conn_h;
+    struct http_client_ctx *client_ctx = stream_if_ctx;
+    lsquic_conn_ctx_t *conn_h = calloc(1, sizeof(*conn_h));
+    conn_h->conn = conn;
+    conn_h->client_ctx = client_ctx;
+    conn_h->ch_n_reqs = client_ctx->hcc_total_n_reqs <
+                                            client_ctx->hcc_reqs_per_conn ?
+        client_ctx->hcc_total_n_reqs : client_ctx->hcc_reqs_per_conn;
+    client_ctx->hcc_total_n_reqs -= conn_h->ch_n_reqs;
+    TAILQ_INSERT_TAIL(&client_ctx->conn_ctxs, conn_h, next_ch);
+    ++conn_h->client_ctx->hcc_n_open_conns;
+    lsquic_conn_make_stream(conn);
+    return conn_h;
 }
 
 
 static void
 http_client_on_conn_closed (lsquic_conn_t *conn)
 {
-	lsquic_conn_ctx_t *conn_h = lsquic_conn_get_ctx(conn);
-	enum LSQUIC_CONN_STATUS status;
-	char errmsg[80];
-
-<<<<<<< HEAD
-	status = lsquic_conn_status(conn, errmsg, sizeof(errmsg));
-	LSQ_INFO("Connection closed.  Status: %d.  Message: %s", status,
-		errmsg[0] ? errmsg : "<not set>");
-#ifndef NDEBUG
-	if (conn_h->client_ctx->hcc_flags & HCC_ABORT_ON_INCOMPLETE)
-		assert(conn_h->client_ctx->hcc_flags & HCC_SEEN_FIN);
-#endif
-	TAILQ_REMOVE(&conn_h->client_ctx->conn_ctxs, conn_h, next_ch);
-	--conn_h->client_ctx->hcc_n_open_conns;
-	create_connections(conn_h->client_ctx);
-	if (0 == conn_h->client_ctx->hcc_n_open_conns)
-	{
-		LSQ_INFO("All connections are closed: stop engine");
-		prog_stop(conn_h->client_ctx->prog);
-	}
-	free(conn_h);
-=======
+    lsquic_conn_ctx_t *conn_h = lsquic_conn_get_ctx(conn);
+    enum LSQUIC_CONN_STATUS status;
+    char errmsg[80];
+
     status = lsquic_conn_status(conn, errmsg, sizeof(errmsg));
     LSQ_INFO("Connection closed.  Status: %d.  Message: %s", status,
         errmsg[0] ? errmsg : "<not set>");
@@ -163,268 +145,267 @@
         prog_stop(conn_h->client_ctx->prog);
     }
     free(conn_h);
->>>>>>> 16a9b66a
 }
 
 
 struct lsquic_stream_ctx {
-	lsquic_stream_t     *stream;
-	struct http_client_ctx   *client_ctx;
-	const char          *path;
-	enum {
-		HEADERS_SENT    = (1 << 0),
-	}                    sh_flags;
-	unsigned             count;
-	struct lsquic_reader reader;
+    lsquic_stream_t     *stream;
+    struct http_client_ctx   *client_ctx;
+    const char          *path;
+    enum {
+        HEADERS_SENT    = (1 << 0),
+    }                    sh_flags;
+    unsigned             count;
+    struct lsquic_reader reader;
 };
 
 
 static lsquic_stream_ctx_t *
 http_client_on_new_stream (void *stream_if_ctx, lsquic_stream_t *stream)
 {
-	const int pushed = lsquic_stream_is_pushed(stream);
-
-	if (pushed)
-	{
-		LSQ_INFO("not accepting server push");
-		lsquic_stream_refuse_push(stream);
-		return NULL;
-	}
-
-	lsquic_stream_ctx_t *st_h = calloc(1, sizeof(*st_h));
-	st_h->stream = stream;
-	st_h->client_ctx = stream_if_ctx;
-	if (st_h->client_ctx->hcc_cur_pe)
-	{
-		st_h->client_ctx->hcc_cur_pe = TAILQ_NEXT(
-										st_h->client_ctx->hcc_cur_pe, next_pe);
-		if (!st_h->client_ctx->hcc_cur_pe)  /* Wrap around */
-			st_h->client_ctx->hcc_cur_pe =
-								TAILQ_FIRST(&st_h->client_ctx->hcc_path_elems);
-	}
-	else
-		st_h->client_ctx->hcc_cur_pe = TAILQ_FIRST(
-											&st_h->client_ctx->hcc_path_elems);
-	st_h->path = st_h->client_ctx->hcc_cur_pe->path;
-	if (st_h->client_ctx->payload)
-	{
-		st_h->reader.lsqr_read = test_reader_read;
-		st_h->reader.lsqr_size = test_reader_size;
-		st_h->reader.lsqr_ctx = create_lsquic_reader_ctx(st_h->client_ctx->payload);
-		if (!st_h->reader.lsqr_ctx)
-			exit(1);
-	}
-	else
-		st_h->reader.lsqr_ctx = NULL;
-	LSQ_INFO("created new stream, path: %s", st_h->path);
-	lsquic_stream_wantwrite(stream, 1);
-
-	return st_h;
+    const int pushed = lsquic_stream_is_pushed(stream);
+
+    if (pushed)
+    {
+        LSQ_INFO("not accepting server push");
+        lsquic_stream_refuse_push(stream);
+        return NULL;
+    }
+
+    lsquic_stream_ctx_t *st_h = calloc(1, sizeof(*st_h));
+    st_h->stream = stream;
+    st_h->client_ctx = stream_if_ctx;
+    if (st_h->client_ctx->hcc_cur_pe)
+    {
+        st_h->client_ctx->hcc_cur_pe = TAILQ_NEXT(
+                                        st_h->client_ctx->hcc_cur_pe, next_pe);
+        if (!st_h->client_ctx->hcc_cur_pe)  /* Wrap around */
+            st_h->client_ctx->hcc_cur_pe =
+                                TAILQ_FIRST(&st_h->client_ctx->hcc_path_elems);
+    }
+    else
+        st_h->client_ctx->hcc_cur_pe = TAILQ_FIRST(
+                                            &st_h->client_ctx->hcc_path_elems);
+    st_h->path = st_h->client_ctx->hcc_cur_pe->path;
+    if (st_h->client_ctx->payload)
+    {
+        st_h->reader.lsqr_read = test_reader_read;
+        st_h->reader.lsqr_size = test_reader_size;
+        st_h->reader.lsqr_ctx = create_lsquic_reader_ctx(st_h->client_ctx->payload);
+        if (!st_h->reader.lsqr_ctx)
+            exit(1);
+    }
+    else
+        st_h->reader.lsqr_ctx = NULL;
+    LSQ_INFO("created new stream, path: %s", st_h->path);
+    lsquic_stream_wantwrite(stream, 1);
+
+    return st_h;
 }
 
 
 static void
 send_headers (lsquic_stream_ctx_t *st_h)
 {
-	lsquic_http_header_t headers_arr[] = {
-		{
-			.name  = { .iov_base = ":method",       .iov_len = 7, },
-			.value = { .iov_base = (void *) st_h->client_ctx->method,
-					   .iov_len = strlen(st_h->client_ctx->method), },
-		},
-		{
-			.name  = { .iov_base = ":scheme",       .iov_len = 7, },
-			.value = { .iov_base = "HTTP",          .iov_len = 4, }
-		},
-		{
-			.name  = { .iov_base = ":path",         .iov_len = 5, },
-			.value = { .iov_base = (void *) st_h->path,
-					   .iov_len = strlen(st_h->path), },
-		},
-		{
-			.name  = { ":authority",     10, },
-			.value = { .iov_base = (void *) st_h->client_ctx->hostname,
-					   .iov_len = strlen(st_h->client_ctx->hostname), },
-		},
-		/*
-		{
-			.name  = { "host",      4 },
-			.value = { .iov_base = (void *) st_h->client_ctx->hostname,
-					   .iov_len = strlen(st_h->client_ctx->hostname), },
-		},
-		*/
-		{
-			.name  = { .iov_base = "user-agent",    .iov_len = 10, },
-			.value = { .iov_base = (char *) st_h->client_ctx->prog->prog_settings.es_ua,
-					   .iov_len  = strlen(st_h->client_ctx->prog->prog_settings.es_ua), },
-		},
-		/* The following headers only gets sent if there is request payload: */
-		{
-			.name  = { .iov_base = "content-type", .iov_len = 12, },
-			.value = { .iov_base = "application/octet-stream", .iov_len = 24, },
-		},
-		{
-			.name  = { .iov_base = "content-length", .iov_len = 14, },
-			.value = { .iov_base = (void *) st_h->client_ctx->payload_size,
-					   .iov_len = strlen(st_h->client_ctx->payload_size), },
-		},
-	};
-	lsquic_http_headers_t headers = {
-		.count = sizeof(headers_arr) / sizeof(headers_arr[0]),
-		.headers = headers_arr,
-	};
-	if (!st_h->client_ctx->payload)
-		headers.count -= 2;
-	if (0 != lsquic_stream_send_headers(st_h->stream, &headers,
-									st_h->client_ctx->payload == NULL))
-	{
-		LSQ_ERROR("cannot send headers: %s", strerror(errno));
-		exit(1);
-	}
+    lsquic_http_header_t headers_arr[] = {
+        {
+            .name  = { .iov_base = ":method",       .iov_len = 7, },
+            .value = { .iov_base = (void *) st_h->client_ctx->method,
+                       .iov_len = strlen(st_h->client_ctx->method), },
+        },
+        {
+            .name  = { .iov_base = ":scheme",       .iov_len = 7, },
+            .value = { .iov_base = "HTTP",          .iov_len = 4, }
+        },
+        {
+            .name  = { .iov_base = ":path",         .iov_len = 5, },
+            .value = { .iov_base = (void *) st_h->path,
+                       .iov_len = strlen(st_h->path), },
+        },
+        {
+            .name  = { ":authority",     10, },
+            .value = { .iov_base = (void *) st_h->client_ctx->hostname,
+                       .iov_len = strlen(st_h->client_ctx->hostname), },
+        },
+        /*
+        {
+            .name  = { "host",      4 },
+            .value = { .iov_base = (void *) st_h->client_ctx->hostname,
+                       .iov_len = strlen(st_h->client_ctx->hostname), },
+        },
+        */
+        {
+            .name  = { .iov_base = "user-agent",    .iov_len = 10, },
+            .value = { .iov_base = (char *) st_h->client_ctx->prog->prog_settings.es_ua,
+                       .iov_len  = strlen(st_h->client_ctx->prog->prog_settings.es_ua), },
+        },
+        /* The following headers only gets sent if there is request payload: */
+        {
+            .name  = { .iov_base = "content-type", .iov_len = 12, },
+            .value = { .iov_base = "application/octet-stream", .iov_len = 24, },
+        },
+        {
+            .name  = { .iov_base = "content-length", .iov_len = 14, },
+            .value = { .iov_base = (void *) st_h->client_ctx->payload_size,
+                       .iov_len = strlen(st_h->client_ctx->payload_size), },
+        },
+    };
+    lsquic_http_headers_t headers = {
+        .count = sizeof(headers_arr) / sizeof(headers_arr[0]),
+        .headers = headers_arr,
+    };
+    if (!st_h->client_ctx->payload)
+        headers.count -= 2;
+    if (0 != lsquic_stream_send_headers(st_h->stream, &headers,
+                                    st_h->client_ctx->payload == NULL))
+    {
+        LSQ_ERROR("cannot send headers: %s", strerror(errno));
+        exit(1);
+    }
 }
 
 
 static void
 http_client_on_write (lsquic_stream_t *stream, lsquic_stream_ctx_t *st_h)
 {
-	ssize_t nw;
-
-	if (st_h->sh_flags & HEADERS_SENT)
-	{
-		if (st_h->client_ctx->payload && test_reader_size(st_h->reader.lsqr_ctx) > 0)
-		{
-			nw = lsquic_stream_writef(stream, &st_h->reader);
-			if (nw < 0)
-			{
-				LSQ_ERROR("write error: %s", strerror(errno));
-				exit(1);
-			}
-			if (test_reader_size(st_h->reader.lsqr_ctx) > 0)
-			{
-				lsquic_stream_wantwrite(stream, 1);
-			}
-			else
-			{
-				lsquic_stream_shutdown(stream, 1);
-				lsquic_stream_wantread(stream, 1);
-			}
-		}
-		else
-		{
-			lsquic_stream_shutdown(stream, 1);
-			lsquic_stream_wantread(stream, 1);
-		}
-	}
-	else
-	{
-		st_h->sh_flags |= HEADERS_SENT;
-		send_headers(st_h);
-	}
+    ssize_t nw;
+
+    if (st_h->sh_flags & HEADERS_SENT)
+    {
+        if (st_h->client_ctx->payload && test_reader_size(st_h->reader.lsqr_ctx) > 0)
+        {
+            nw = lsquic_stream_writef(stream, &st_h->reader);
+            if (nw < 0)
+            {
+                LSQ_ERROR("write error: %s", strerror(errno));
+                exit(1);
+            }
+            if (test_reader_size(st_h->reader.lsqr_ctx) > 0)
+            {
+                lsquic_stream_wantwrite(stream, 1);
+            }
+            else
+            {
+                lsquic_stream_shutdown(stream, 1);
+                lsquic_stream_wantread(stream, 1);
+            }
+        }
+        else
+        {
+            lsquic_stream_shutdown(stream, 1);
+            lsquic_stream_wantread(stream, 1);
+        }
+    }
+    else
+    {
+        st_h->sh_flags |= HEADERS_SENT;
+        send_headers(st_h);
+    }
 }
 
 
 static void
 http_client_on_read (lsquic_stream_t *stream, lsquic_stream_ctx_t *st_h)
 {
-	struct http_client_ctx *const client_ctx = st_h->client_ctx;
-	ssize_t nread;
-	unsigned old_prio, new_prio;
-	unsigned char buf[0x200];
-	unsigned nreads = 0;
+    struct http_client_ctx *const client_ctx = st_h->client_ctx;
+    ssize_t nread;
+    unsigned old_prio, new_prio;
+    unsigned char buf[0x200];
+    unsigned nreads = 0;
 #ifdef WIN32
 	srand(GetTickCount());
 #endif
 
-	do
-	{
-		nread = lsquic_stream_read(stream, buf, sizeof(buf));
-		if (nread > 0)
-		{
-			if (!(client_ctx->hcc_flags & HCC_DISCARD_RESPONSE))
-				write(STDOUT_FILENO, buf, nread);
-			if (randomly_reprioritize_streams && (st_h->count++ & 0x3F) == 0)
-			{
-				old_prio = lsquic_stream_priority(stream);
-				new_prio = random() & 0xFF;
+    do
+    {
+        nread = lsquic_stream_read(stream, buf, sizeof(buf));
+        if (nread > 0)
+        {
+            if (!(client_ctx->hcc_flags & HCC_DISCARD_RESPONSE))
+                write(STDOUT_FILENO, buf, nread);
+            if (randomly_reprioritize_streams && (st_h->count++ & 0x3F) == 0)
+            {
+                old_prio = lsquic_stream_priority(stream);
+                new_prio = random() & 0xFF;
 #ifndef NDEBUG
-				const int s =
+                const int s =
 #endif
-				lsquic_stream_set_priority(stream, new_prio);
-				assert(s == 0);
-				LSQ_NOTICE("changed stream %u priority from %u to %u",
-								lsquic_stream_id(stream), old_prio, new_prio);
-			}
-		}
-		else if (0 == nread)
-		{
-			client_ctx->hcc_flags |= HCC_SEEN_FIN;
-			lsquic_stream_shutdown(stream, 0);
-			break;
-		}
-		else if (client_ctx->prog->prog_settings.es_rw_once && EWOULDBLOCK == errno)
-		{
-			LSQ_NOTICE("emptied the buffer in 'once' mode");
-			break;
-		}
-		else
-		{
-			LSQ_ERROR("could not read: %s", strerror(errno));
-			exit(2);
-		}
-	}
-	while (client_ctx->prog->prog_settings.es_rw_once
-			&& nreads++ < 3 /* Emulate just a few reads */);
+                lsquic_stream_set_priority(stream, new_prio);
+                assert(s == 0);
+                LSQ_NOTICE("changed stream %u priority from %u to %u",
+                                lsquic_stream_id(stream), old_prio, new_prio);
+            }
+        }
+        else if (0 == nread)
+        {
+            client_ctx->hcc_flags |= HCC_SEEN_FIN;
+            lsquic_stream_shutdown(stream, 0);
+            break;
+        }
+        else if (client_ctx->prog->prog_settings.es_rw_once && EWOULDBLOCK == errno)
+        {
+            LSQ_NOTICE("emptied the buffer in 'once' mode");
+            break;
+        }
+        else
+        {
+            LSQ_ERROR("could not read: %s", strerror(errno));
+            exit(2);
+        }
+    }
+    while (client_ctx->prog->prog_settings.es_rw_once
+            && nreads++ < 3 /* Emulate just a few reads */);
 }
 
 
 static void
 http_client_on_close (lsquic_stream_t *stream, lsquic_stream_ctx_t *st_h)
 {
-	const int pushed = lsquic_stream_is_pushed(stream);
-	if (pushed)
-	{
-		assert(NULL == st_h);
-		return;
-	}
-
-	LSQ_INFO("%s called", __func__);
-	lsquic_conn_t *conn = lsquic_stream_conn(stream);
-	lsquic_conn_ctx_t *conn_h;
-	TAILQ_FOREACH(conn_h, &st_h->client_ctx->conn_ctxs, next_ch)
-		if (conn_h->conn == conn)
-			break;
-	assert(conn_h);
-	--conn_h->ch_n_reqs;
-	if (0 == conn_h->ch_n_reqs)
-	{
-		LSQ_INFO("all requests completed, closing connection");
-		lsquic_conn_close(conn_h->conn);
-	}
-	else
-		lsquic_conn_make_stream(conn);
-	if (st_h->reader.lsqr_ctx)
-		destroy_lsquic_reader_ctx(st_h->reader.lsqr_ctx);
-	free(st_h);
+    const int pushed = lsquic_stream_is_pushed(stream);
+    if (pushed)
+    {
+        assert(NULL == st_h);
+        return;
+    }
+
+    LSQ_INFO("%s called", __func__);
+    lsquic_conn_t *conn = lsquic_stream_conn(stream);
+    lsquic_conn_ctx_t *conn_h;
+    TAILQ_FOREACH(conn_h, &st_h->client_ctx->conn_ctxs, next_ch)
+        if (conn_h->conn == conn)
+            break;
+    assert(conn_h);
+    --conn_h->ch_n_reqs;
+    if (0 == conn_h->ch_n_reqs)
+    {
+        LSQ_INFO("all requests completed, closing connection");
+        lsquic_conn_close(conn_h->conn);
+    }
+    else
+        lsquic_conn_make_stream(conn);
+    if (st_h->reader.lsqr_ctx)
+        destroy_lsquic_reader_ctx(st_h->reader.lsqr_ctx);
+    free(st_h);
 }
 
 
 const struct lsquic_stream_if http_client_if = {
-	.on_new_conn            = http_client_on_new_conn,
-	.on_conn_closed         = http_client_on_conn_closed,
-	.on_new_stream          = http_client_on_new_stream,
-	.on_read                = http_client_on_read,
-	.on_write               = http_client_on_write,
-	.on_close               = http_client_on_close,
+    .on_new_conn            = http_client_on_new_conn,
+    .on_conn_closed         = http_client_on_conn_closed,
+    .on_new_stream          = http_client_on_new_stream,
+    .on_read                = http_client_on_read,
+    .on_write               = http_client_on_write,
+    .on_close               = http_client_on_close,
 };
 
 
 static void
 usage (const char *prog)
 {
-	const char *const slash = strrchr(prog, '/');
-	if (slash)
-		prog = slash + 1;
-	printf(
+    const char *const slash = strrchr(prog, '/');
+    if (slash)
+        prog = slash + 1;
+    printf(
 "Usage: %s [opts]\n"
 "\n"
 "Options:\n"
@@ -440,125 +421,13 @@
 "                 content-length\n"
 "   -K          Discard server response\n"
 "   -I          Abort on incomplete reponse from server\n"
-			, prog);
+            , prog);
 }
 
 
 int
 main (int argc, char **argv)
 {
-<<<<<<< HEAD
-	int opt, s;
-	struct http_client_ctx client_ctx;
-	struct stat st;
-	struct path_elem *pe;
-	struct sport_head sports;
-	struct prog prog;
-
-	TAILQ_INIT(&sports);
-	memset(&client_ctx, 0, sizeof(client_ctx));
-	client_ctx.hcc_concurrency = 1;
-	TAILQ_INIT(&client_ctx.hcc_path_elems);
-	TAILQ_INIT(&client_ctx.conn_ctxs);
-	client_ctx.hostname = "localhost";
-	client_ctx.method = "GET";
-	client_ctx.hcc_concurrency = 1;
-	client_ctx.hcc_reqs_per_conn = 1;
-	client_ctx.hcc_total_n_reqs = 1;
-	client_ctx.prog = &prog;
-#ifdef WIN32
-    WSADATA wsd;
-    WSAStartup(MAKEWORD(2, 2), &wsd);
-#endif
-
-	prog_init(&prog, LSENG_HTTP, &sports, &http_client_if, &client_ctx);
-
-	while (-1 != (opt = getopt(argc, argv, PROG_OPTS "r:R:Ku:EP:M:n:H:p:h")))
-	{
-		switch (opt) {
-		case 'I':
-			client_ctx.hcc_flags |= HCC_ABORT_ON_INCOMPLETE;
-			break;
-		case 'K':
-			client_ctx.hcc_flags |= HCC_DISCARD_RESPONSE;
-			break;
-		case 'u':   /* Accept p<U>sh promise */
-			promise_fd = open(optarg, O_WRONLY|O_CREAT|O_TRUNC, 0644);
-			if (promise_fd < 0)
-			{
-				perror("open");
-				exit(1);
-			}
-			prog.prog_settings.es_support_push = 1;     /* Pokes into prog */
-			break;
-		case 'E':   /* E: randomly reprioritize str<E>ams.  Now, that's
-					 * pretty random. :)
-					 */
-			randomly_reprioritize_streams = 1;
-			break;
-		case 'n':
-			client_ctx.hcc_concurrency = atoi(optarg);
-			break;
-		case 'P':
-			client_ctx.payload = optarg;
-			if (0 != stat(optarg, &st))
-			{
-				perror("stat");
-				exit(2);
-			}
-			sprintf(client_ctx.payload_size, "%jd", (intmax_t) st.st_size);
-			break;
-		case 'M':
-			client_ctx.method = optarg;
-			break;
-		case 'r':
-			client_ctx.hcc_total_n_reqs = atoi(optarg);
-			break;
-		case 'R':
-			client_ctx.hcc_reqs_per_conn = atoi(optarg);
-			break;
-		case 'H':
-			client_ctx.hostname = optarg;
-			prog.prog_hostname = optarg;            /* Pokes into prog */
-			break;
-		case 'p':
-			pe = calloc(1, sizeof(*pe));
-			pe->path = optarg;
-			TAILQ_INSERT_TAIL(&client_ctx.hcc_path_elems, pe, next_pe);
-			break;
-		case 'h':
-			usage(argv[0]);
-			prog_print_common_options(&prog, stdout);
-			exit(0);
-		default:
-			if (0 != prog_set_opt(&prog, opt, optarg))
-				exit(1);
-		}
-	}
-
-	if (TAILQ_EMPTY(&client_ctx.hcc_path_elems))
-	{
-		fprintf(stderr, "Specify at least one path using -p option\n");
-		exit(1);
-	}
-
-	if (0 != prog_prep(&prog))
-	{
-		LSQ_ERROR("could not prep");
-		exit(EXIT_FAILURE);
-	}
-
-	create_connections(&client_ctx);
-
-	LSQ_DEBUG("entering event loop");
-
-	s = prog_run(&prog);
-	prog_cleanup(&prog);
-	if (promise_fd >= 0)
-		(void) close(promise_fd);
-
-	exit(0 == s ? EXIT_SUCCESS : EXIT_FAILURE);
-=======
     int opt, s;
     struct http_client_ctx client_ctx;
     struct stat st;
@@ -577,6 +446,10 @@
     client_ctx.hcc_reqs_per_conn = 1;
     client_ctx.hcc_total_n_reqs = 1;
     client_ctx.prog = &prog;
+#ifdef WIN32
+    WSADATA wsd;
+    WSAStartup(MAKEWORD(2, 2), &wsd);
+#endif
 
     prog_init(&prog, LSENG_HTTP, &sports, &http_client_if, &client_ctx);
 
@@ -665,5 +538,4 @@
         (void) close(promise_fd);
 
     exit(0 == s ? EXIT_SUCCESS : EXIT_FAILURE);
->>>>>>> 16a9b66a
 }