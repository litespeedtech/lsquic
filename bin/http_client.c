/* Copyright (c) 2017 - 2022 LiteSpeed Technologies Inc.  See LICENSE. */
/*
 * http_client.c -- A simple HTTP/QUIC client
 */

#ifndef WIN32
#include <arpa/inet.h>
#include <netinet/in.h>
#else
#include <Windows.h>
#include <WinSock2.h>
#include <io.h>
#include <stdlib.h>
#include <getopt.h>
#define STDOUT_FILENO 1
#define random rand
#pragma warning(disable:4996) //POSIX name deprecated
#endif
#include <assert.h>
#include <errno.h>
#include <inttypes.h>
#include <stddef.h>
#include <stdio.h>
#include <stdlib.h>
#include <string.h>
#include <sys/queue.h>
#ifndef WIN32
#include <unistd.h>
#include <sys/types.h>
#include <dirent.h>
#include <limits.h>
#endif
#include <sys/stat.h>
#include <fcntl.h>
#include <event2/event.h>
#include <math.h>

#include <openssl/bio.h>
#include <openssl/pem.h>
#include <openssl/x509.h>

#include "lsquic.h"
#include "test_common.h"
#include "prog.h"

#include "../src/liblsquic/lsquic_logger.h"
#include "../src/liblsquic/lsquic_int_types.h"
#include "../src/liblsquic/lsquic_util.h"
#include "../src/liblsquic/lsquic_hash.h"
#if LSQUIC_QIR
/* include directly for reset_stream testing */
#include "../src/liblsquic/lsquic_sfcw.h"
#include "../src/liblsquic/lsquic_varint.h"
#include "../src/liblsquic/lsquic_hq.h"
#include "../src/liblsquic/lsquic_stream.h"
/* include directly for retire_cid testing */
#include "../src/liblsquic/lsquic_conn.h"
#endif
#include "lsxpack_header.h"

#define MIN(a, b) ((a) < (b) ? (a) : (b))

/* This is used to exercise generating and sending of priority frames */
static int randomly_reprioritize_streams;

/* If set, send "priority: i" header */
static int s_priority_incremental;

static int s_display_cert_chain;

/* If this file descriptor is open, the client will accept server push and
 * dump the contents here.  See -u flag.
 */
static int promise_fd = -1;

/* Set to true value to use header bypass.  This means that the use code
 * creates header set via callbacks and then fetches it by calling
 * lsquic_stream_get_hset() when the first "on_read" event is called.
 */
static int g_header_bypass;

static int s_discard_response;

/* If set to a non-zero value, abandon reading from stream early: read at
 * most `s_abandon_early' bytes and then close the stream.
 */
static long s_abandon_early;

struct sample_stats
{
    unsigned        n;
    unsigned long   min, max;
    unsigned long   sum;        /* To calculate mean */
    unsigned long   sum_X2;     /* To calculate stddev */
};

static struct sample_stats  s_stat_to_conn,     /* Time to connect */
                            s_stat_ttfb,
                            s_stat_req;     /* From TTFB to EOS */
static unsigned s_stat_conns_ok, s_stat_conns_failed;
static unsigned long s_stat_downloaded_bytes;

static void
update_sample_stats (struct sample_stats *stats, unsigned long val)
{
    LSQ_DEBUG("%s: %p: %lu", __func__, stats, val);
    if (stats->n)
    {
        if (val < stats->min)
            stats->min = val;
        else if (val > stats->max)
            stats->max = val;
    }
    else
    {
        stats->min = val;
        stats->max = val;
    }
    stats->sum += val;
    stats->sum_X2 += val * val;
    ++stats->n;
}


static void
calc_sample_stats (const struct sample_stats *stats,
        long double *mean_p, long double *stddev_p)
{
    unsigned long mean, tmp;

    if (stats->n)
    {
        mean = stats->sum / stats->n;
        *mean_p = (long double) mean;
        if (stats->n > 1)
        {
            tmp = stats->sum_X2 - stats->n * mean * mean;
            tmp /= stats->n - 1;
            *stddev_p = sqrtl((long double) tmp);
        }
        else
            *stddev_p = 0;
    }
    else
    {
        *mean_p = 0;
        *stddev_p = 0;
    }
}


/* When more than `nread' bytes are read from stream `stream_id', apply
 * priority in `ehp'.
 */
struct priority_spec
{
    enum {
        PRIORITY_SPEC_ACTIVE    = 1 << 0,
    }                                       flags;
    lsquic_stream_id_t                      stream_id;
    size_t                                  nread;
    struct lsquic_ext_http_prio             ehp;
};
static struct priority_spec *s_priority_specs;
static unsigned s_n_prio_specs;

static void
maybe_perform_priority_actions (struct lsquic_stream *, lsquic_stream_ctx_t *);

struct lsquic_conn_ctx;

struct path_elem {
    TAILQ_ENTRY(path_elem)      next_pe;
    const char                 *path;
};

struct http_client_ctx {
    const char                  *hostname;
    const char                  *method;
    const char                  *payload;
    char                         payload_size[20];

    /* hcc_path_elems holds a list of paths which are to be requested from
     * the server.  Each new request gets the next path from the list (the
     * iterator is stored in hcc_cur_pe); when the end is reached, the
     * iterator wraps around.
     */
    TAILQ_HEAD(, path_elem)      hcc_path_elems;
    struct path_elem            *hcc_cur_pe;

    unsigned                     hcc_total_n_reqs;
    unsigned                     hcc_reqs_per_conn;
    unsigned                     hcc_concurrency;
    unsigned                     hcc_cc_reqs_per_conn;
    unsigned                     hcc_n_open_conns;
    unsigned                     hcc_reset_after_nbytes;
    unsigned                     hcc_retire_cid_after_nbytes;
    const char                  *hcc_download_dir;
    
    char                        *hcc_sess_resume_file_name;

    enum {
        HCC_SKIP_SESS_RESUME    = (1 << 0),
        HCC_SEEN_FIN            = (1 << 1),
        HCC_ABORT_ON_INCOMPLETE = (1 << 2),
    }                            hcc_flags;
    const char                  *hcc_test_type;
    struct prog                 *prog;
    const char                  *qif_file;
    FILE                        *qif_fh;
};

struct lsquic_conn_ctx {
    TAILQ_ENTRY(lsquic_conn_ctx) next_ch;
    lsquic_conn_t       *conn;
    struct http_client_ctx   *client_ctx;
    lsquic_time_t        ch_created;
    unsigned             ch_n_reqs;    /* This number gets decremented as streams are closed and
                                        * incremented as push promises are accepted.
                                        */
    unsigned             ch_n_cc_streams;   /* This number is incremented as streams are opened
                                             * and decremented as streams are closed. It should
                                             * never exceed hcc_cc_reqs_per_conn in client_ctx.
                                             */
    enum {
        CH_SESSION_RESUME_SAVED   = 1 << 0,
    }                    ch_flags;
};


struct hset_elem
{
    STAILQ_ENTRY(hset_elem)     next;
    size_t                      nalloc;
    struct lsxpack_header       xhdr;
};


STAILQ_HEAD(hset, hset_elem);

static void
hset_dump (const struct hset *, FILE *);
static void
hset_destroy (void *hset);
static void
display_cert_chain (lsquic_conn_t *);


static void
create_connections (struct http_client_ctx *client_ctx)
{
    size_t len;
    FILE *file;
    unsigned char sess_resume[0x2000];

    if (0 == (client_ctx->hcc_flags & HCC_SKIP_SESS_RESUME)
                                    && client_ctx->hcc_sess_resume_file_name)
    {
        file = fopen(client_ctx->hcc_sess_resume_file_name, "rb");
        if (!file)
        {
            LSQ_DEBUG("cannot open %s for reading: %s",
                        client_ctx->hcc_sess_resume_file_name, strerror(errno));
            goto no_file;
        }
        len = fread(sess_resume, 1, sizeof(sess_resume), file);
        if (0 == len && !feof(file))
            LSQ_WARN("error reading %s: %s",
                        client_ctx->hcc_sess_resume_file_name, strerror(errno));
        fclose(file);
        LSQ_INFO("create connection sess_resume %zu bytes", len);
    }
    else no_file:
        len = 0;

    while (client_ctx->hcc_n_open_conns < client_ctx->hcc_concurrency &&
           client_ctx->hcc_total_n_reqs > 0)
        if (0 != prog_connect(client_ctx->prog, len ? sess_resume : NULL, len))
        {
            LSQ_ERROR("connection failed");
            exit(EXIT_FAILURE);
        }
}


static void
create_streams (struct http_client_ctx *client_ctx, lsquic_conn_ctx_t *conn_h)
{
    while (conn_h->ch_n_reqs - conn_h->ch_n_cc_streams &&
            conn_h->ch_n_cc_streams < client_ctx->hcc_cc_reqs_per_conn)
    {
        lsquic_conn_make_stream(conn_h->conn);
        conn_h->ch_n_cc_streams++;
    }
}


static lsquic_conn_ctx_t *
http_client_on_new_conn (void *stream_if_ctx, lsquic_conn_t *conn)
{
    struct http_client_ctx *client_ctx = stream_if_ctx;
    lsquic_conn_ctx_t *conn_h = calloc(1, sizeof(*conn_h));
    conn_h->conn = conn;
    conn_h->client_ctx = client_ctx;
    conn_h->ch_n_reqs = MIN(client_ctx->hcc_total_n_reqs,
                                                client_ctx->hcc_reqs_per_conn);
    client_ctx->hcc_total_n_reqs -= conn_h->ch_n_reqs;
    ++conn_h->client_ctx->hcc_n_open_conns;
    if (!TAILQ_EMPTY(&client_ctx->hcc_path_elems))
        create_streams(client_ctx, conn_h);
    conn_h->ch_created = lsquic_time_now();
    return conn_h;
}


struct create_another_conn_or_stop_ctx
{
    struct event            *event;
    struct http_client_ctx  *client_ctx;
};


static void
create_another_conn_or_stop (evutil_socket_t sock, short events, void *ctx)
{
    struct create_another_conn_or_stop_ctx *const cacos = ctx;
    struct http_client_ctx *const client_ctx = cacos->client_ctx;

    event_del(cacos->event);
    event_free(cacos->event);
    free(cacos);

    create_connections(client_ctx);
    if (0 == client_ctx->hcc_n_open_conns)
    {
        LSQ_INFO("All connections are closed: stop engine");
        prog_stop(client_ctx->prog);
    }
}


static void
http_client_on_conn_closed (lsquic_conn_t *conn)
{
    lsquic_conn_ctx_t *conn_h = lsquic_conn_get_ctx(conn);
    struct create_another_conn_or_stop_ctx *cacos;
    enum LSQUIC_CONN_STATUS status;
    struct event_base *eb;
    char errmsg[80];

    status = lsquic_conn_status(conn, errmsg, sizeof(errmsg));
    LSQ_INFO("Connection closed.  Status: %d.  Message: %s", status,
        errmsg[0] ? errmsg : "<not set>");
    if (conn_h->client_ctx->hcc_flags & HCC_ABORT_ON_INCOMPLETE)
    {
        if (!(conn_h->client_ctx->hcc_flags & HCC_SEEN_FIN))
        {
            LSQ_INFO("abort incomplete connection");
            exit(1);
        }
    }
    --conn_h->client_ctx->hcc_n_open_conns;

    cacos = calloc(1, sizeof(*cacos));
    if (!cacos)
    {
        LSQ_ERROR("cannot allocate cacos");
        exit(1);
    }
    eb = prog_eb(conn_h->client_ctx->prog);
    cacos->client_ctx = conn_h->client_ctx;
    cacos->event = event_new(eb, -1, 0, create_another_conn_or_stop, cacos);
    if (!cacos->event)
    {
        LSQ_ERROR("cannot allocate event");
        exit(1);
    }
    if (0 != event_add(cacos->event, NULL))
    {
        LSQ_ERROR("cannot add cacos event");
        exit(1);
    }
    event_active(cacos->event, 0, 0);

    lsquic_conn_set_ctx(conn, NULL);
    free(conn_h);
}


static int
hsk_status_ok (enum lsquic_hsk_status status)
{
    return status == LSQ_HSK_OK || status == LSQ_HSK_RESUMED_OK;
}


static void
http_client_on_hsk_done (lsquic_conn_t *conn, enum lsquic_hsk_status status)
{
    lsquic_conn_ctx_t *conn_h = lsquic_conn_get_ctx(conn);
    struct http_client_ctx *client_ctx = conn_h->client_ctx;

    if (hsk_status_ok(status))
        LSQ_INFO("handshake success %s",
                    status == LSQ_HSK_RESUMED_OK ? "(session resumed)" : "");
    else if (status == LSQ_HSK_FAIL)
        LSQ_INFO("handshake failed");
    else if (status == LSQ_HSK_RESUMED_FAIL)
    {
        LSQ_INFO("handshake failed because of session resumption, will retry "
                                                                "without it");
        client_ctx->hcc_flags |= HCC_SKIP_SESS_RESUME;
        ++client_ctx->hcc_concurrency;
        ++client_ctx->hcc_total_n_reqs;
    }
    else
        assert(0);

    if (hsk_status_ok(status) && s_display_cert_chain)
        display_cert_chain(conn);

    if (hsk_status_ok(status))
    {
        conn_h = lsquic_conn_get_ctx(conn);
        ++s_stat_conns_ok;
        update_sample_stats(&s_stat_to_conn,
                                    lsquic_time_now() - conn_h->ch_created);
        if (TAILQ_EMPTY(&client_ctx->hcc_path_elems))
        {
            LSQ_INFO("no paths mode: close connection");
            lsquic_conn_close(conn_h->conn);
        }
        else if (client_ctx->hcc_test_type)
        {
            if (0 == strcasecmp(client_ctx->hcc_test_type, "goaway"))
            {
                LSQ_NOTICE("TEST: calling lsquic_conn_going_away() on client connection");
                lsquic_conn_going_away(conn);
            }
            else
                LSQ_WARN("unknown test type: %s", client_ctx->hcc_test_type);
        }
    }
    else
        ++s_stat_conns_failed;
}


/* Now only used for gQUIC and will be going away after that */
static void
http_client_on_sess_resume_info (lsquic_conn_t *conn, const unsigned char *buf,
                                                                size_t bufsz)
{
    lsquic_conn_ctx_t *const conn_h = lsquic_conn_get_ctx(conn);
    struct http_client_ctx *const client_ctx = conn_h->client_ctx;
    FILE *file;
    size_t nw;

    assert(client_ctx->hcc_sess_resume_file_name);

    /* Our client is rather limited: only one file and only one ticket per
     * connection can be saved.
     */
    if (conn_h->ch_flags & CH_SESSION_RESUME_SAVED)
    {
        LSQ_DEBUG("session resumption information already saved for this "
                                                                "connection");
        return;
    }

    file = fopen(client_ctx->hcc_sess_resume_file_name, "wb");
    if (!file)
    {
        LSQ_WARN("cannot open %s for writing: %s",
            client_ctx->hcc_sess_resume_file_name, strerror(errno));
        return;
    }

    nw = fwrite(buf, 1, bufsz, file);
    if (nw == bufsz)
    {
        LSQ_DEBUG("wrote %zd bytes of session resumption information to %s",
            nw, client_ctx->hcc_sess_resume_file_name);
        conn_h->ch_flags |= CH_SESSION_RESUME_SAVED;
    }
    else
        LSQ_WARN("error: fwrite(%s) returns %zd instead of %zd: %s",
            client_ctx->hcc_sess_resume_file_name, nw, bufsz, strerror(errno));

    fclose(file);
}


struct lsquic_stream_ctx {
    lsquic_stream_t     *stream;
    struct http_client_ctx   *client_ctx;
    const char          *path;
    enum {
        HEADERS_SENT    = (1 << 0),
        PROCESSED_HEADERS = 1 << 1,
        ABANDON = 1 << 2,   /* Abandon reading from stream after sh_stop bytes
                             * have been read.
                             */
    }                    sh_flags;
    lsquic_time_t        sh_created;
    lsquic_time_t        sh_ttfb;
    size_t               sh_stop;   /* Stop after reading this many bytes if ABANDON is set */
    size_t               sh_nread;  /* Number of bytes read from stream using one of
                                     * lsquic_stream_read* functions.
                                     */
    unsigned             count;
    FILE                *download_fh;
    struct lsquic_reader reader;
};


static lsquic_stream_ctx_t *
http_client_on_new_stream (void *stream_if_ctx, lsquic_stream_t *stream)
{
    const int pushed = lsquic_stream_is_pushed(stream);

    if (pushed)
    {
        LSQ_INFO("not accepting server push");
        lsquic_stream_refuse_push(stream);
        return NULL;
    }

    lsquic_stream_ctx_t *st_h = calloc(1, sizeof(*st_h));
    st_h->stream = stream;
    st_h->client_ctx = stream_if_ctx;
    st_h->sh_created = lsquic_time_now();
    if (st_h->client_ctx->hcc_cur_pe)
    {
        st_h->client_ctx->hcc_cur_pe = TAILQ_NEXT(
                                        st_h->client_ctx->hcc_cur_pe, next_pe);
        if (!st_h->client_ctx->hcc_cur_pe)  /* Wrap around */
            st_h->client_ctx->hcc_cur_pe =
                                TAILQ_FIRST(&st_h->client_ctx->hcc_path_elems);
    }
    else
        st_h->client_ctx->hcc_cur_pe = TAILQ_FIRST(
                                            &st_h->client_ctx->hcc_path_elems);
    st_h->path = st_h->client_ctx->hcc_cur_pe->path;
    if (st_h->client_ctx->payload)
    {
        st_h->reader.lsqr_read = test_reader_read;
        st_h->reader.lsqr_size = test_reader_size;
        st_h->reader.lsqr_ctx = create_lsquic_reader_ctx(st_h->client_ctx->payload);
        if (!st_h->reader.lsqr_ctx)
            exit(1);
    }
    else
        st_h->reader.lsqr_ctx = NULL;
    LSQ_INFO("created new stream, path: %s", st_h->path);
    lsquic_stream_wantwrite(stream, 1);
    if (randomly_reprioritize_streams)
    {
        if ((1 << lsquic_conn_quic_version(lsquic_stream_conn(stream)))
                                                    & LSQUIC_IETF_VERSIONS)
            lsquic_stream_set_http_prio(stream,
                &(struct lsquic_ext_http_prio){
                    .urgency = random() & 7,
                    .incremental = random() & 1,
                }
            );
        else
            lsquic_stream_set_priority(stream, 1 + (random() & 0xFF));
    }
    if (s_priority_specs)
        maybe_perform_priority_actions(stream, st_h);
    if (s_abandon_early)
    {
        st_h->sh_stop = random() % (s_abandon_early + 1);
        st_h->sh_flags |= ABANDON;
    }

    if (st_h->client_ctx->hcc_download_dir)
    {
        char path[PATH_MAX];
        snprintf(path, sizeof(path), "%s/%s",
                            st_h->client_ctx->hcc_download_dir, st_h->path);
        st_h->download_fh = fopen(path, "wb");
        if (st_h->download_fh)
            LSQ_NOTICE("downloading %s to %s", st_h->path, path);
        else
        {
            LSQ_ERROR("cannot open %s for writing: %s", path, strerror(errno));
            lsquic_stream_close(stream);
        }
    }
    else
        st_h->download_fh = NULL;

    return st_h;
}


static void
send_headers (lsquic_stream_ctx_t *st_h)
{
    const char *hostname = st_h->client_ctx->hostname;
    struct header_buf hbuf;
    unsigned h_idx = 0;
    if (!hostname)
        hostname = st_h->client_ctx->prog->prog_hostname;
    hbuf.off = 0;
    struct lsxpack_header headers_arr[10];
#define V(v) (v), strlen(v)
    header_set_ptr(&headers_arr[h_idx++], &hbuf, V(":method"), V(st_h->client_ctx->method));
    header_set_ptr(&headers_arr[h_idx++], &hbuf, V(":scheme"), V("https"));
    header_set_ptr(&headers_arr[h_idx++], &hbuf, V(":path"), V(st_h->path));
    header_set_ptr(&headers_arr[h_idx++], &hbuf, V(":authority"), V(hostname));
    if (s_priority_incremental)
        header_set_ptr(&headers_arr[h_idx++], &hbuf, V("priority"), V("i"));
    header_set_ptr(&headers_arr[h_idx++], &hbuf, V("user-agent"), V(st_h->client_ctx->prog->prog_settings.es_ua));
    //header_set_ptr(&headers_arr[h_idx++], &hbuf, V("expect"), V("100-continue"));
    if (randomly_reprioritize_streams)
    {
        char pfv[10];
        sprintf(pfv, "u=%ld", random() & 7);
        header_set_ptr(&headers_arr[h_idx++], &hbuf, V("priority"), V(pfv));
        if (random() & 1)
            sprintf(pfv, "i");
        else
            sprintf(pfv, "i=?0");
        header_set_ptr(&headers_arr[h_idx++], &hbuf, V("priority"), V(pfv));
    }
    if (st_h->client_ctx->payload)
    {
        header_set_ptr(&headers_arr[h_idx++], &hbuf, V("content-type"), V("application/octet-stream"));
        header_set_ptr(&headers_arr[h_idx++], &hbuf, V("content-length"), V( st_h->client_ctx->payload_size));
    }
    lsquic_http_headers_t headers = {
        .count = h_idx,
        .headers = headers_arr,
    };
    if (0 != lsquic_stream_send_headers(st_h->stream, &headers,
                                    st_h->client_ctx->payload == NULL))
    {
        LSQ_ERROR("cannot send headers: %s", strerror(errno));
        exit(1);
    }
}


/* This is here to exercise lsquic_conn_get_server_cert_chain() API */
static void
display_cert_chain (lsquic_conn_t *conn)
{
    STACK_OF(X509) *chain;
    X509_NAME *name;
    X509 *cert;
    unsigned i;
    char buf[100];

    chain = lsquic_conn_get_server_cert_chain(conn);
    if (!chain)
    {
        LSQ_WARN("could not get server certificate chain");
        return;
    }

    for (i = 0; i < sk_X509_num(chain); ++i)
    {
        cert = sk_X509_value(chain, i);
        name = X509_get_subject_name(cert);
        LSQ_INFO("cert #%u: name: %s", i,
                            X509_NAME_oneline(name, buf, sizeof(buf)));
        X509_free(cert);
    }

    sk_X509_free(chain);
}


static void
http_client_on_write (lsquic_stream_t *stream, lsquic_stream_ctx_t *st_h)
{
    ssize_t nw;

    if (st_h->sh_flags & HEADERS_SENT)
    {
        if (st_h->client_ctx->payload && test_reader_size(st_h->reader.lsqr_ctx) > 0)
        {
            nw = lsquic_stream_writef(stream, &st_h->reader);
            if (nw < 0)
            {
                LSQ_ERROR("write error: %s", strerror(errno));
                exit(1);
            }
            if (test_reader_size(st_h->reader.lsqr_ctx) > 0)
            {
                lsquic_stream_wantwrite(stream, 1);
            }
            else
            {
                lsquic_stream_shutdown(stream, 1);
                lsquic_stream_wantread(stream, 1);
            }
        }
        else
        {
            lsquic_stream_shutdown(stream, 1);
            lsquic_stream_wantread(stream, 1);
        }
    }
    else
    {
        st_h->sh_flags |= HEADERS_SENT;
        send_headers(st_h);
    }
}


static size_t
discard (void *ctx, const unsigned char *buf, size_t sz, int fin)
{
    lsquic_stream_ctx_t *st_h = ctx;

    if (st_h->sh_flags & ABANDON)
    {
        if (sz > st_h->sh_stop - st_h->sh_nread)
            sz = st_h->sh_stop - st_h->sh_nread;
    }

    return sz;
}


static void
maybe_perform_priority_actions (struct lsquic_stream *stream,
                                                lsquic_stream_ctx_t *st_h)
{
    const lsquic_stream_id_t stream_id = lsquic_stream_id(stream);
    struct priority_spec *spec;
    unsigned n_active;
    int s;

    n_active = 0;
    for (spec = s_priority_specs; spec < s_priority_specs + s_n_prio_specs;
                                                                        ++spec)
    {
        if ((spec->flags & PRIORITY_SPEC_ACTIVE)
            && spec->stream_id == stream_id
            && st_h->sh_nread >= spec->nread)
        {
            s = lsquic_stream_set_http_prio(stream, &spec->ehp);
            if (s != 0)
            {
                LSQ_ERROR("could not apply priorities to stream %"PRIu64,
                                                                    stream_id);
                exit(1);
            }
            spec->flags &= ~PRIORITY_SPEC_ACTIVE;
        }
        n_active += !!(spec->flags & PRIORITY_SPEC_ACTIVE);
    }

    if (n_active == 0)
        s_priority_specs = NULL;
}


static void
http_client_on_read (lsquic_stream_t *stream, lsquic_stream_ctx_t *st_h)
{
    struct http_client_ctx *const client_ctx = st_h->client_ctx;
    struct hset *hset;
    ssize_t nread;
    unsigned old_prio, new_prio;
    unsigned char buf[0x200];
    unsigned nreads = 0;
#ifdef WIN32
	srand(GetTickCount());
#endif

    do
    {
        if (g_header_bypass && !(st_h->sh_flags & PROCESSED_HEADERS))
        {
            hset = lsquic_stream_get_hset(stream);
            if (!hset)
            {
                LSQ_ERROR("could not get header set from stream");
                exit(2);
            }
            st_h->sh_ttfb = lsquic_time_now();
            update_sample_stats(&s_stat_ttfb, st_h->sh_ttfb - st_h->sh_created);
            if (s_discard_response)
                LSQ_DEBUG("discard response: do not dump headers");
            else
                hset_dump(hset, stdout);
            hset_destroy(hset);
            st_h->sh_flags |= PROCESSED_HEADERS;
        }
        else if (nread = (s_discard_response
                            ? lsquic_stream_readf(stream, discard, st_h)
                            : lsquic_stream_read(stream, buf,
                                    st_h->sh_flags & ABANDON
                                  ? MIN(sizeof(buf), st_h->sh_nread - st_h->sh_stop)
                                  : sizeof(buf))),
                    nread > 0)
        {
            st_h->sh_nread += (size_t) nread;
            s_stat_downloaded_bytes += nread;
#if LSQUIC_QIR
            /* test stream_reset after some number of read bytes */
            if (client_ctx->hcc_reset_after_nbytes &&
                s_stat_downloaded_bytes > client_ctx->hcc_reset_after_nbytes)
            {
                lsquic_stream_maybe_reset(stream, 0x1, 1);
                break;
            }
            /* test retire_cid after some number of read bytes */
            if (client_ctx->hcc_retire_cid_after_nbytes &&
                s_stat_downloaded_bytes > client_ctx->hcc_retire_cid_after_nbytes)
            {
                lsquic_conn_retire_cid(lsquic_stream_conn(stream));
                client_ctx->hcc_retire_cid_after_nbytes = 0;
                break;
            }
#endif
            if (!g_header_bypass && !(st_h->sh_flags & PROCESSED_HEADERS))
            {
                /* First read is assumed to be the first byte */
                st_h->sh_ttfb = lsquic_time_now();
                update_sample_stats(&s_stat_ttfb,
                                    st_h->sh_ttfb - st_h->sh_created);
                st_h->sh_flags |= PROCESSED_HEADERS;
            }
            if (!s_discard_response)
                fwrite(buf, 1, nread, st_h->download_fh
                                    ? st_h->download_fh : stdout);
            if (randomly_reprioritize_streams && (st_h->count++ & 0x3F) == 0)
            {
                if ((1 << lsquic_conn_quic_version(lsquic_stream_conn(stream)))
                                                        & LSQUIC_IETF_VERSIONS)
                {
                    struct lsquic_ext_http_prio ehp;
                    if (0 == lsquic_stream_get_http_prio(stream, &ehp))
                    {
                        ehp.urgency = 7 & (ehp.urgency + 1);
                        ehp.incremental = !ehp.incremental;
#ifndef NDEBUG
                        const int s =
#endif
                        lsquic_stream_set_http_prio(stream, &ehp);
                        assert(s == 0);
                    }
                }
                else
                {
                    old_prio = lsquic_stream_priority(stream);
                    new_prio = 1 + (random() & 0xFF);
#ifndef NDEBUG
                    const int s =
#endif
                    lsquic_stream_set_priority(stream, new_prio);
                    assert(s == 0);
                    LSQ_DEBUG("changed stream %"PRIu64" priority from %u to %u",
                                lsquic_stream_id(stream), old_prio, new_prio);
                }
            }
            if (s_priority_specs)
                maybe_perform_priority_actions(stream, st_h);
            if ((st_h->sh_flags & ABANDON) && st_h->sh_nread >= st_h->sh_stop)
            {
                LSQ_DEBUG("closing stream early having read %zd bytes",
                                                            st_h->sh_nread);
                lsquic_stream_close(stream);
                break;
            }
        }
        else if (0 == nread)
        {
            update_sample_stats(&s_stat_req, lsquic_time_now() - st_h->sh_ttfb);
            client_ctx->hcc_flags |= HCC_SEEN_FIN;
            lsquic_stream_shutdown(stream, 0);
            break;
        }
        else if (client_ctx->prog->prog_settings.es_rw_once && EWOULDBLOCK == errno)
        {
            LSQ_NOTICE("emptied the buffer in 'once' mode");
            break;
        }
        else if (lsquic_stream_is_rejected(stream))
        {
            LSQ_NOTICE("stream was rejected");
            lsquic_stream_close(stream);
            break;
        }
        else
        {
            LSQ_ERROR("could not read: %s", strerror(errno));
            exit(2);
        }
    }
    while (client_ctx->prog->prog_settings.es_rw_once
            && nreads++ < 3 /* Emulate just a few reads */);
}


static void
http_client_on_close (lsquic_stream_t *stream, lsquic_stream_ctx_t *st_h)
{
    const int pushed = lsquic_stream_is_pushed(stream);
    if (pushed)
    {
        assert(NULL == st_h);
        return;
    }

    LSQ_INFO("%s called", __func__);
    struct http_client_ctx *const client_ctx = st_h->client_ctx;
    lsquic_conn_t *conn = lsquic_stream_conn(stream);
    lsquic_conn_ctx_t *const conn_h = lsquic_conn_get_ctx(conn);
    --conn_h->ch_n_reqs;
    --conn_h->ch_n_cc_streams;
    if (0 == conn_h->ch_n_reqs)
    {
        LSQ_INFO("all requests completed, closing connection");
        lsquic_conn_close(conn_h->conn);
    }
    else
    {
        LSQ_INFO("%u active stream, %u request remain, creating %u new stream",
            conn_h->ch_n_cc_streams,
            conn_h->ch_n_reqs - conn_h->ch_n_cc_streams,
            MIN((conn_h->ch_n_reqs - conn_h->ch_n_cc_streams),
                (client_ctx->hcc_cc_reqs_per_conn - conn_h->ch_n_cc_streams)));
        create_streams(client_ctx, conn_h);
    }
    if (st_h->reader.lsqr_ctx)
        destroy_lsquic_reader_ctx(st_h->reader.lsqr_ctx);
    if (st_h->download_fh)
        fclose(st_h->download_fh);
    free(st_h);
}


static struct lsquic_stream_if http_client_if = {
    .on_new_conn            = http_client_on_new_conn,
    .on_conn_closed         = http_client_on_conn_closed,
    .on_new_stream          = http_client_on_new_stream,
    .on_read                = http_client_on_read,
    .on_write               = http_client_on_write,
    .on_close               = http_client_on_close,
    .on_hsk_done            = http_client_on_hsk_done,
};


/* XXX This function assumes we can send the request in one shot.  This is
 * not a realistic assumption to make in general, but will work for our
 * limited use case (QUIC Interop Runner).
 */
static void
hq_client_on_write (struct lsquic_stream *stream, lsquic_stream_ctx_t *st_h)
{
    if (st_h->client_ctx->payload)
    {
        LSQ_ERROR("payload is not supported in HQ client");
        lsquic_stream_close(stream);
        return;
    }

    lsquic_stream_write(stream, "GET ", 4);
    lsquic_stream_write(stream, st_h->path, strlen(st_h->path));
    lsquic_stream_write(stream, "\r\n", 2);
    lsquic_stream_shutdown(stream, 1);
    lsquic_stream_wantread(stream, 1);
}


static size_t
hq_client_print_to_file (void *user_data, const unsigned char *buf,
                                                size_t buf_len, int fin_unused)
{
    fwrite(buf, 1, buf_len, user_data);
    return buf_len;
}


static void
hq_client_on_read (struct lsquic_stream *stream, lsquic_stream_ctx_t *st_h)
{
    FILE *out = st_h->download_fh ? st_h->download_fh : stdout;
    ssize_t nread;

    nread = lsquic_stream_readf(stream, hq_client_print_to_file, out);
    if (nread <= 0)
    {
        if (nread < 0)
            LSQ_WARN("error reading response for %s: %s", st_h->path,
                                                        strerror(errno));
        lsquic_stream_close(stream);
    }
}


/* The "hq" set of callbacks differs only in the read and write routines */
static struct lsquic_stream_if hq_client_if = {
    .on_new_conn            = http_client_on_new_conn,
    .on_conn_closed         = http_client_on_conn_closed,
    .on_new_stream          = http_client_on_new_stream,
    .on_read                = hq_client_on_read,
    .on_write               = hq_client_on_write,
    .on_close               = http_client_on_close,
};


static void
usage (const char *prog)
{
    const char *const slash = strrchr(prog, '/');
    if (slash)
        prog = slash + 1;
    printf(
"Usage: %s [opts]\n"
"\n"
"Options:\n"
"   -p PATH     Path to request.  May be specified more than once.  If no\n"
"                 path is specified, the connection is closed as soon as\n"
"                 handshake succeeds.\n"
"   -n CONNS    Number of concurrent connections.  Defaults to 1.\n"
"   -r NREQS    Total number of requests to send.  Defaults to 1.\n"
"   -R MAXREQS  Maximum number of requests per single connection.  Some\n"
"                 connections will have fewer requests than this.\n"
"   -w CONCUR   Number of concurrent requests per single connection.\n"
"                 Defaults to 1.\n"
"   -M METHOD   Method.  Defaults to GET.\n"
"   -P PAYLOAD  Name of the file that contains payload to be used in the\n"
"                 request.  This adds two more headers to the request:\n"
"                 content-type: application/octet-stream and\n"
"                 content-length\n"
"   -K          Discard server response\n"
"   -B          Header bypass\n"
"   -I          Abort on incomplete reponse from server\n"
"   -4          Prefer IPv4 when resolving hostname\n"
"   -6          Prefer IPv6 when resolving hostname\n"
#ifndef WIN32
"   -C DIR      Certificate store.  If specified, server certificate will\n"
"                 be verified.\n"
#endif
"   -a          Display server certificate chain after successful handshake.\n"
"   -b N_BYTES  Send RESET_STREAM frame after the client has read n bytes.\n"
"   -t          Print stats to stdout.\n"
"   -T FILE     Print stats to FILE.  If FILE is -, print stats to stdout.\n"
"   -q FILE     QIF mode: issue requests from the QIF file and validate\n"
"                 server responses.\n"
"   -e TOKEN    Hexadecimal string representing resume token.\n"
"   -3 MAX      Close stream after reading at most MAX bytes.  The actual\n"
"                 number of bytes read is randominzed.\n"
"   -9 SPEC     Priority specification.  May be specified several times.\n"
"                 SPEC takes the form stream_id:nread:UI, where U is\n"
"                 urgency and I is incremental.  Matched \\d+:\\d+:[0-7][01]\n"
"   -7 DIR      Save fetched resources into this directory.\n"
"   -N          Send \"priority: i\" header (incremental).\n"
"   -Q ALPN     Use hq ALPN.  Specify, for example, \"h3-29\".\n"
"   -J TEST     Run test. Available tests:\n"
"                 goaway - call lsquic_conn_going_away() after handshake\n"
            , prog);
}


#ifndef WIN32
static X509_STORE *store;

/* Windows does not have regex... */
static int
ends_in_pem (const char *s)
{
    int len;

    len = strlen(s);

    return len >= 4
        && 0 == strcasecmp(s + len - 4, ".pem");
}


static X509 *
file2cert (const char *path)
{
    X509 *cert = NULL;
    BIO *in;

    in = BIO_new(BIO_s_file());
    if (!in)
        goto end;

    if (BIO_read_filename(in, path) <= 0)
        goto end;

    cert = PEM_read_bio_X509_AUX(in, NULL, NULL, NULL);

  end:
    BIO_free(in);
    return cert;
}


static int
init_x509_cert_store (const char *path)
{
    struct dirent *ent;
    X509 *cert;
    DIR *dir;
    char file_path[NAME_MAX];
    int ret;

    dir = opendir(path);
    if (!dir)
    {
        LSQ_WARN("Cannot open directory `%s': %s", path, strerror(errno));
        return -1;
    }

    store = X509_STORE_new();

    while ((ent = readdir(dir)))
    {
        if (ends_in_pem(ent->d_name))
        {
            ret = snprintf(file_path, sizeof(file_path), "%s/%s",
                                                            path, ent->d_name);
            if (ret < 0)
            {
                LSQ_WARN("file_path formatting error %s", strerror(errno));
                continue;
            }
            else if ((unsigned)ret >= sizeof(file_path))
            {
                LSQ_WARN("file_path was truncated %s", strerror(errno));
                continue;
            }
            cert = file2cert(file_path);
            if (cert)
            {
                if (1 != X509_STORE_add_cert(store, cert))
                    LSQ_WARN("could not add cert from %s", file_path);
            }
            else
                LSQ_WARN("could not read cert from %s", file_path);
        }
    }
    (void) closedir(dir);
    return 0;
}


static int
verify_server_cert (void *ctx, STACK_OF(X509) *chain)
{
    X509_STORE_CTX *store_ctx = NULL;
    X509 *cert;
    int ver;

    if (!store)
    {
        if (0 != init_x509_cert_store(ctx))
            return -1;
    }

    store_ctx = X509_STORE_CTX_new();
    if (!store_ctx)
        return -1;

    cert = sk_X509_shift(chain);
    X509_STORE_CTX_init(store_ctx, store, cert, chain);

    ver = X509_verify_cert(store_ctx);

    X509_STORE_CTX_free(store_ctx);

    if (ver != 1)
        LSQ_WARN("could not verify server certificate");

    return ver == 1 ? 0 : -1;
}
#endif


static void *
hset_create (void *hsi_ctx, lsquic_stream_t *stream, int is_push_promise)
{
    struct hset *hset;

    if ((hset = malloc(sizeof(*hset))))
    {
        STAILQ_INIT(hset);
        return hset;
    }
    else
        return NULL;
}


static struct lsxpack_header *
hset_prepare_decode (void *hset_p, struct lsxpack_header *xhdr,
                                                        size_t req_space)
{
    struct hset *const hset = hset_p;
    struct hset_elem *el;
    char *buf;

    if (0 == req_space)
        req_space = 0x100;

    if (req_space > LSXPACK_MAX_STRLEN)
    {
        LSQ_WARN("requested space for header is too large: %zd bytes",
                                                                    req_space);
        return NULL;
    }

    if (!xhdr)
    {
        buf = malloc(req_space);
        if (!buf)
        {
            LSQ_WARN("cannot allocate buf of %zd bytes", req_space);
            return NULL;
        }
        el = malloc(sizeof(*el));
        if (!el)
        {
            LSQ_WARN("cannot allocate hset_elem");
            free(buf);
            return NULL;
        }
        STAILQ_INSERT_TAIL(hset, el, next);
        lsxpack_header_prepare_decode(&el->xhdr, buf, 0, req_space);
        el->nalloc = req_space;
    }
    else
    {
        el = (struct hset_elem *) ((char *) xhdr
                                        - offsetof(struct hset_elem, xhdr));
        if (req_space <= el->nalloc)
        {
            LSQ_ERROR("requested space is smaller than already allocated");
            return NULL;
        }
        if (req_space < el->nalloc * 2)
            req_space = el->nalloc * 2;
        buf = realloc(el->xhdr.buf, req_space);
        if (!buf)
        {
            LSQ_WARN("cannot reallocate hset buf");
            return NULL;
        }
        el->xhdr.buf = buf;
        el->xhdr.val_len = req_space;
        el->nalloc = req_space;
    }

    return &el->xhdr;
}


static int
hset_add_header (void *hset_p, struct lsxpack_header *xhdr)
{
    unsigned name_len, value_len;
    /* Not much to do: the header value are in xhdr */

    if (xhdr)
    {
        name_len = xhdr->name_len;
        value_len = xhdr->val_len;
        s_stat_downloaded_bytes += name_len + value_len + 4;    /* ": \r\n" */
    }
    else
        s_stat_downloaded_bytes += 2;   /* \r\n "*/

    return 0;
}


static void
hset_destroy (void *hset_p)
{
    struct hset *hset = hset_p;
    struct hset_elem *el, *next;

    for (el = STAILQ_FIRST(hset); el; el = next)
    {
        next = STAILQ_NEXT(el, next);
        free(el->xhdr.buf);
        free(el);
    }
    free(hset);
}


static void
hset_dump (const struct hset *hset, FILE *out)
{
    const struct hset_elem *el;

    STAILQ_FOREACH(el, hset, next)
        if (el->xhdr.flags & (LSXPACK_HPACK_VAL_MATCHED|LSXPACK_QPACK_IDX))
            fprintf(out, "%.*s (%s static table idx %u): %.*s\n",
                (int) el->xhdr.name_len, lsxpack_header_get_name(&el->xhdr),
                el->xhdr.flags & LSXPACK_HPACK_VAL_MATCHED ? "hpack" : "qpack",
                el->xhdr.flags & LSXPACK_HPACK_VAL_MATCHED ? el->xhdr.hpack_index
                                                    : el->xhdr.qpack_index,
                (int) el->xhdr.val_len, lsxpack_header_get_value(&el->xhdr));
        else
            fprintf(out, "%.*s: %.*s\n",
                (int) el->xhdr.name_len, lsxpack_header_get_name(&el->xhdr),
                (int) el->xhdr.val_len, lsxpack_header_get_value(&el->xhdr));

    fprintf(out, "\n");
    fflush(out);
}


/* These are basic and for illustration purposes only.  You will want to
 * do your own verification by doing something similar to what is done
 * in src/liblsquic/lsquic_http1x_if.c
 */
static const struct lsquic_hset_if header_bypass_api =
{
    .hsi_create_header_set  = hset_create,
    .hsi_prepare_decode     = hset_prepare_decode,
    .hsi_process_header     = hset_add_header,
    .hsi_discard_header_set = hset_destroy,
};


static void
display_stat (FILE *out, const struct sample_stats *stats, const char *name)
{
    long double mean, stddev;

    calc_sample_stats(stats, &mean, &stddev);
    fprintf(out, "%s: n: %u; min: %.2Lf ms; max: %.2Lf ms; mean: %.2Lf ms; "
        "sd: %.2Lf ms\n", name, stats->n, (long double) stats->min / 1000,
        (long double) stats->max / 1000, mean / 1000, stddev / 1000);
}


static lsquic_conn_ctx_t *
qif_client_on_new_conn (void *stream_if_ctx, lsquic_conn_t *conn)
{
    lsquic_conn_make_stream(conn);
    return stream_if_ctx;
}


static void
qif_client_on_conn_closed (lsquic_conn_t *conn)
{
    struct http_client_ctx *client_ctx = (void *) lsquic_conn_get_ctx(conn);
    LSQ_INFO("connection is closed: stop engine");
    prog_stop(client_ctx->prog);
    lsquic_conn_set_ctx(conn, NULL);
}


struct qif_stream_ctx
{
    int                         reqno;
    struct lsquic_http_headers  headers;
    char                       *qif_str;
    size_t                      qif_sz;
    size_t                      qif_off;
    char                       *resp_str;   /* qif_sz allocated */
    size_t                      resp_off;   /* Read so far */
    enum {
        QSC_HEADERS_SENT = 1 << 0,
        QSC_GOT_HEADERS  = 1 << 1,
    }                           flags;
};

#define MAX(a, b) ((a) > (b) ? (a) : (b))

lsquic_stream_ctx_t *
qif_client_on_new_stream (void *stream_if_ctx, lsquic_stream_t *stream)
{
    struct http_client_ctx *const client_ctx = stream_if_ctx;
    FILE *const fh = client_ctx->qif_fh;
    struct qif_stream_ctx *ctx;
    struct lsxpack_header *header;
    static int reqno;
    size_t nalloc;
    char *end, *tab, *line;
    char line_buf[0x1000];

    ctx = calloc(1, sizeof(*ctx));
    if (!ctx)
    {
        perror("calloc");
        exit(1);
    }
    ctx->reqno = reqno++;

    nalloc = 0;
    while ((line = fgets(line_buf, sizeof(line_buf), fh)))
    {
        end = strchr(line, '\n');
        if (!end)
        {
            fprintf(stderr, "no newline\n");
            exit(1);
        }

        if (end == line)
            break;

        if (*line == '#')
            continue;

        tab = strchr(line, '\t');
        if (!tab)
        {
            fprintf(stderr, "no TAB\n");
            exit(1);
        }

        if (nalloc + (end + 1 - line) > ctx->qif_sz)
        {
            if (nalloc)
                nalloc = MAX(nalloc * 2, nalloc + (end + 1 - line));
            else
                nalloc = end + 1 - line;
            ctx->qif_str = realloc(ctx->qif_str, nalloc);
            if (!ctx->qif_str)
            {
                perror("realloc");
                exit(1);
            }
        }
        memcpy(ctx->qif_str + ctx->qif_sz, line, end + 1 - line);

        ctx->headers.headers = realloc(ctx->headers.headers,
                sizeof(ctx->headers.headers[0]) * (ctx->headers.count + 1));
        if (!ctx->headers.headers)
        {
            perror("realloc");
            exit(1);
        }
        header = &ctx->headers.headers[ctx->headers.count++];
        lsxpack_header_set_offset2(header, ctx->qif_str + ctx->qif_sz, 0,
                                    tab - line, tab - line + 1, end - tab - 1);
        ctx->qif_sz += end + 1 - line;
    }

    lsquic_stream_wantwrite(stream, 1);

    if (!line)
    {
        LSQ_DEBUG("Input QIF file ends; close file handle");
        fclose(client_ctx->qif_fh);
        client_ctx->qif_fh = NULL;
    }

    return (void *) ctx;
}


static void
qif_client_on_write (struct lsquic_stream *stream, lsquic_stream_ctx_t *h)
{
    struct qif_stream_ctx *const ctx = (void *) h;
    size_t towrite;
    ssize_t nw;

    if (ctx->flags & QSC_HEADERS_SENT)
    {
        towrite = ctx->qif_sz - ctx->qif_off;
        nw = lsquic_stream_write(stream, ctx->qif_str + ctx->qif_off, towrite);
        if (nw >= 0)
        {
            LSQ_DEBUG("wrote %zd bytes to stream", nw);
            ctx->qif_off += nw;
            if (ctx->qif_off == (size_t) nw)
            {
                lsquic_stream_shutdown(stream, 1);
                lsquic_stream_wantread(stream, 1);
                LSQ_DEBUG("finished writing request %d", ctx->reqno);
            }
        }
        else
        {
            LSQ_ERROR("cannot write to stream: %s", strerror(errno));
            lsquic_stream_wantwrite(stream, 0);
            lsquic_conn_abort(lsquic_stream_conn(stream));
        }
    }
    else
    {
        if (0 == lsquic_stream_send_headers(stream, &ctx->headers, 0))
        {
            ctx->flags |= QSC_HEADERS_SENT;
            LSQ_DEBUG("sent headers");
        }
        else
        {
            LSQ_ERROR("cannot send headers: %s", strerror(errno));
            lsquic_stream_wantwrite(stream, 0);
            lsquic_conn_abort(lsquic_stream_conn(stream));
        }
    }
}


static void
qif_client_on_read (struct lsquic_stream *stream, lsquic_stream_ctx_t *h)
{
    struct qif_stream_ctx *const ctx = (void *) h;
    struct hset *hset;
    ssize_t nr;
    unsigned char buf[1];

    LSQ_DEBUG("reading response to request %d", ctx->reqno);

    if (!(ctx->flags & QSC_GOT_HEADERS))
    {
        hset = lsquic_stream_get_hset(stream);
        if (!hset)
        {
            LSQ_ERROR("could not get header set from stream");
            exit(2);
        }
        LSQ_DEBUG("got header set for response %d", ctx->reqno);
        hset_dump(hset, stdout);
        hset_destroy(hset);
        ctx->flags |= QSC_GOT_HEADERS;
    }
    else
    {
        if (!ctx->resp_str)
        {
            ctx->resp_str = malloc(ctx->qif_sz);
            if (!ctx->resp_str)
            {
                perror("malloc");
                exit(1);
            }
        }
        if (ctx->resp_off < ctx->qif_sz)
        {
            nr = lsquic_stream_read(stream, ctx->resp_str + ctx->resp_off,
                                        ctx->qif_sz - ctx->resp_off);
            if (nr > 0)
            {
                ctx->resp_off += nr;
                LSQ_DEBUG("read %zd bytes of reponse %d", nr, ctx->reqno);
            }
            else if (nr == 0)
            {
                LSQ_INFO("response %d too short", ctx->reqno);
                LSQ_WARN("response %d FAIL", ctx->reqno);
                lsquic_stream_shutdown(stream, 0);
            }
            else
            {
                LSQ_ERROR("error reading from stream");
                lsquic_stream_wantread(stream, 0);
                lsquic_conn_abort(lsquic_stream_conn(stream));
            }
        }
        else
        {
            /* Collect EOF */
            nr = lsquic_stream_read(stream, buf, sizeof(buf));
            if (nr == 0)
            {
                if (0 == memcmp(ctx->qif_str, ctx->resp_str, ctx->qif_sz))
                    LSQ_INFO("response %d OK", ctx->reqno);
                else
                    LSQ_WARN("response %d FAIL", ctx->reqno);
                lsquic_stream_shutdown(stream, 0);
            }
            else if (nr > 0)
            {
                LSQ_INFO("response %d too long", ctx->reqno);
                LSQ_WARN("response %d FAIL", ctx->reqno);
                lsquic_stream_shutdown(stream, 0);
            }
            else
            {
                LSQ_ERROR("error reading from stream");
                lsquic_stream_shutdown(stream, 0);
                lsquic_conn_abort(lsquic_stream_conn(stream));
            }
        }
    }
}


static void
qif_client_on_close (struct lsquic_stream *stream, lsquic_stream_ctx_t *h)
{
    struct lsquic_conn *conn = lsquic_stream_conn(stream);
    struct http_client_ctx *client_ctx = (void *) lsquic_conn_get_ctx(conn);
    struct qif_stream_ctx *const ctx = (void *) h;
    free(ctx->qif_str);
    free(ctx->resp_str);
    free(ctx->headers.headers);
    free(ctx);
    if (client_ctx->qif_fh)
        lsquic_conn_make_stream(conn);
    else
        lsquic_conn_close(conn);
}


const struct lsquic_stream_if qif_client_if = {
    .on_new_conn            = qif_client_on_new_conn,
    .on_conn_closed         = qif_client_on_conn_closed,
    .on_new_stream          = qif_client_on_new_stream,
    .on_read                = qif_client_on_read,
    .on_write               = qif_client_on_write,
    .on_close               = qif_client_on_close,
};


int
main (int argc, char **argv)
{
    int opt, s, was_empty;
    lsquic_time_t start_time;
    FILE *stats_fh = NULL;
    long double elapsed;
    struct http_client_ctx client_ctx;
    struct stat st;
    struct path_elem *pe;
    struct sport_head sports;
    struct prog prog;
    const char *token = NULL;
    struct priority_spec *priority_specs = NULL;

    TAILQ_INIT(&sports);
    memset(&client_ctx, 0, sizeof(client_ctx));
    TAILQ_INIT(&client_ctx.hcc_path_elems);
    client_ctx.method = "GET";
    client_ctx.hcc_concurrency = 1;
    client_ctx.hcc_cc_reqs_per_conn = 1;
    client_ctx.hcc_reqs_per_conn = 1;
    client_ctx.hcc_total_n_reqs = 1;
    client_ctx.hcc_reset_after_nbytes = 0;
    client_ctx.hcc_retire_cid_after_nbytes = 0;
    client_ctx.hcc_test_type = NULL;
    client_ctx.prog = &prog;

    prog_init(&prog, LSENG_HTTP, &sports, &http_client_if, &client_ctx);

    while (-1 != (opt = getopt(argc, argv, PROG_OPTS
<<<<<<< HEAD
                                    "46Br:R:IKu:EP:M:n:w:H:p:0:q:e:hatT:b:d:N"
=======
                                    "46Br:R:IKu:EP:M:n:w:H:p:0:q:e:hatT:b:d:J:"
>>>>>>> 61df0ee8
                            "3:"    /* 3 is 133+ for "e" ("e" for "early") */
                            "9:"    /* 9 sort of looks like P... */
                            "7:"    /* Download directory */
                            "Q:"    /* ALPN, e.g. h3-29 */
#ifndef WIN32
                                                                      "C:"
#endif
                                                                            )))
    {
        switch (opt) {
        case 'a':
            ++s_display_cert_chain;
            break;
        case '4':
        case '6':
            prog.prog_ipver = opt - '0';
            break;
        case 'B':
            g_header_bypass = 1;
            prog.prog_api.ea_hsi_if = &header_bypass_api;
            prog.prog_api.ea_hsi_ctx = NULL;
            break;
        case 'I':
            client_ctx.hcc_flags |= HCC_ABORT_ON_INCOMPLETE;
            break;
        case 'K':
            ++s_discard_response;
            break;
        case 'J':
            client_ctx.hcc_test_type = optarg;
            break;
        case 'u':   /* Accept p<U>sh promise */
            promise_fd = open(optarg, O_WRONLY|O_CREAT|O_TRUNC, 0644);
            if (promise_fd < 0)
            {
                perror("open");
                exit(1);
            }
            prog.prog_settings.es_support_push = 1;     /* Pokes into prog */
            break;
        case 'E':   /* E: randomly reprioritize str<E>ams.  Now, that's
                     * pretty random. :)
                     */
            srand((uintptr_t) argv);
            randomly_reprioritize_streams = 1;
            break;
        case 'N':
            s_priority_incremental = 1;
            break;
        case 'n':
            client_ctx.hcc_concurrency = atoi(optarg);
            break;
        case 'w':
            client_ctx.hcc_cc_reqs_per_conn = atoi(optarg);
            break;
        case 'P':
            client_ctx.payload = optarg;
            if (0 != stat(optarg, &st))
            {
                perror("stat");
                exit(2);
            }
            sprintf(client_ctx.payload_size, "%jd", (intmax_t) st.st_size);
            break;
        case 'M':
            client_ctx.method = optarg;
            break;
        case 'r':
            client_ctx.hcc_total_n_reqs = atoi(optarg);
            break;
        case 'R':
            client_ctx.hcc_reqs_per_conn = atoi(optarg);
            break;
        case 'H':
            client_ctx.hostname = optarg;
            prog.prog_hostname = optarg;            /* Pokes into prog */
            break;
        case 'p':
            pe = calloc(1, sizeof(*pe));
            pe->path = optarg;
            TAILQ_INSERT_TAIL(&client_ctx.hcc_path_elems, pe, next_pe);
            break;
        case 'h':
            usage(argv[0]);
            prog_print_common_options(&prog, stdout);
            exit(0);
        case 'q':
            client_ctx.qif_file = optarg;
            break;
        case 'e':
            if (TAILQ_EMPTY(&sports))
                token = optarg;
            else
                sport_set_token(TAILQ_LAST(&sports, sport_head), optarg);
            break;
#ifndef WIN32
        case 'C':
            prog.prog_api.ea_verify_cert = verify_server_cert;
            prog.prog_api.ea_verify_ctx = optarg;
            break;
#endif
        case 't':
            stats_fh = stdout;
            break;
        case 'T':
            if (0 == strcmp(optarg, "-"))
                stats_fh = stdout;
            else
            {
                stats_fh = fopen(optarg, "w");
                if (!stats_fh)
                {
                    perror("fopen");
                    exit(1);
                }
            }
            break;
        case 'b':
            client_ctx.hcc_reset_after_nbytes = atoi(optarg);
            break;
        case 'd':
            client_ctx.hcc_retire_cid_after_nbytes = atoi(optarg);
            break;
        case '0':
            http_client_if.on_sess_resume_info = http_client_on_sess_resume_info;
            client_ctx.hcc_sess_resume_file_name = optarg;
            goto common_opts;
        case '3':
            s_abandon_early = strtol(optarg, NULL, 10);
            break;
        case '9':
        {
            /* Parse priority spec and tack it onto the end of the array */
            lsquic_stream_id_t stream_id;
            size_t nread;
            struct lsquic_ext_http_prio ehp;
            struct priority_spec *new_specs;
            stream_id = strtoull(optarg, &optarg, 10);
            if (*optarg != ':')
                exit(1);
            ++optarg;
            nread = strtoull(optarg, &optarg, 10);
            if (*optarg != ':')
                exit(1);
            ++optarg;
            if (!(*optarg >= '0' && *optarg <= '7'))
                exit(1);
            ehp.urgency = *optarg++ - '0';
            if (!(*optarg >= '0' && *optarg <= '1'))
                exit(1);
            ehp.incremental = *optarg++ - '0';
            ++s_n_prio_specs;
            new_specs = realloc(priority_specs,
                                sizeof(priority_specs[0]) * s_n_prio_specs);
            if (!new_specs)
            {
                perror("malloc");
                exit(1);
            }
            priority_specs = new_specs;
            priority_specs[s_n_prio_specs - 1] = (struct priority_spec) {
                .flags      = PRIORITY_SPEC_ACTIVE,
                .stream_id  = stream_id,
                .nread      = nread,
                .ehp        = ehp,
            };
            s_priority_specs = priority_specs;
            break;
        }
        case '7':
            client_ctx.hcc_download_dir = optarg;
            break;
        case 'Q':
            /* XXX A bit hacky, as `prog' has already been initialized... */
            prog.prog_engine_flags &= ~LSENG_HTTP;
            prog.prog_api.ea_alpn      = optarg;
            prog.prog_api.ea_stream_if = &hq_client_if;
            break;
        common_opts:
        default:
            if (0 != prog_set_opt(&prog, opt, optarg))
                exit(1);
        }
    }

#if LSQUIC_CONN_STATS
    prog.prog_api.ea_stats_fh = stats_fh;
#endif
    prog.prog_settings.es_ua = LITESPEED_ID;

    if (client_ctx.qif_file)
    {
        client_ctx.qif_fh = fopen(client_ctx.qif_file, "r");
        if (!client_ctx.qif_fh)
        {
            fprintf(stderr, "Cannot open %s for reading: %s\n",
                                    client_ctx.qif_file, strerror(errno));
            exit(1);
        }
        LSQ_NOTICE("opened QIF file %s for reading\n", client_ctx.qif_file);
        prog.prog_api.ea_stream_if = &qif_client_if;
        g_header_bypass = 1;
        prog.prog_api.ea_hsi_if = &header_bypass_api;
        prog.prog_api.ea_hsi_ctx = NULL;
    }
    else if (TAILQ_EMPTY(&client_ctx.hcc_path_elems))
    {
        fprintf(stderr, "Specify at least one path using -p option\n");
        exit(1);
    }

    start_time = lsquic_time_now();
    was_empty = TAILQ_EMPTY(&sports);
    if (0 != prog_prep(&prog))
    {
        LSQ_ERROR("could not prep");
        exit(EXIT_FAILURE);
    }
    if (!(client_ctx.hostname || prog.prog_hostname))
    {
        fprintf(stderr, "Specify hostname (used for SNI and :authority) via "
            "-H option\n");
        exit(EXIT_FAILURE);
    }
    if (was_empty && token)
        sport_set_token(TAILQ_LAST(&sports, sport_head), token);

    if (client_ctx.qif_file)
    {
        if (0 != prog_connect(&prog, NULL, 0))
        {
            LSQ_ERROR("connection failed");
            exit(EXIT_FAILURE);
        }
    }
    else
        create_connections(&client_ctx);

    LSQ_DEBUG("entering event loop");

    s = prog_run(&prog);

    if (stats_fh)
    {
        elapsed = (long double) (lsquic_time_now() - start_time) / 1000000;
        fprintf(stats_fh, "overall statistics as calculated by %s:\n", argv[0]);
        display_stat(stats_fh, &s_stat_to_conn, "time for connect");
        display_stat(stats_fh, &s_stat_req, "time for request");
        display_stat(stats_fh, &s_stat_ttfb, "time to 1st byte");
        fprintf(stats_fh, "downloaded %lu application bytes in %.3Lf seconds\n",
            s_stat_downloaded_bytes, elapsed);
        fprintf(stats_fh, "%.2Lf reqs/sec; %.0Lf bytes/sec\n",
            (long double) s_stat_req.n / elapsed,
            (long double) s_stat_downloaded_bytes / elapsed);
        fprintf(stats_fh, "read handler count %lu\n", prog.prog_read_count);
    }

    prog_cleanup(&prog);
    if (promise_fd >= 0)
        (void) close(promise_fd);

    while ((pe = TAILQ_FIRST(&client_ctx.hcc_path_elems)))
    {
        TAILQ_REMOVE(&client_ctx.hcc_path_elems, pe, next_pe);
        free(pe);
    }

    if (client_ctx.qif_fh)
        (void) fclose(client_ctx.qif_fh);

    free(priority_specs);
    exit(0 == s ? EXIT_SUCCESS : EXIT_FAILURE);
}<|MERGE_RESOLUTION|>--- conflicted
+++ resolved
@@ -1650,11 +1650,7 @@
     prog_init(&prog, LSENG_HTTP, &sports, &http_client_if, &client_ctx);
 
     while (-1 != (opt = getopt(argc, argv, PROG_OPTS
-<<<<<<< HEAD
-                                    "46Br:R:IKu:EP:M:n:w:H:p:0:q:e:hatT:b:d:N"
-=======
-                                    "46Br:R:IKu:EP:M:n:w:H:p:0:q:e:hatT:b:d:J:"
->>>>>>> 61df0ee8
+                                    "46Br:R:IKu:EP:M:n:w:H:p:0:q:e:hatT:b:d:J:N"
                             "3:"    /* 3 is 133+ for "e" ("e" for "early") */
                             "9:"    /* 9 sort of looks like P... */
                             "7:"    /* Download directory */
