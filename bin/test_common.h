--- conflicted
+++ resolved
@@ -143,7 +143,6 @@
 #define LITESPEED_ID "lsquic" "/" TOSTRING(LSQUIC_MAJOR_VERSION) "." \
             TOSTRING(LSQUIC_MINOR_VERSION) "." TOSTRING(LSQUIC_PATCH_VERSION)
 
-<<<<<<< HEAD
 #ifndef WIN32
 #ifndef UDP_SEGMENT
 #define UDP_SEGMENT 103
@@ -158,7 +157,7 @@
 #endif
 #endif
 #endif
-=======
+
 struct header_buf
 {
     unsigned    off;
@@ -169,6 +168,5 @@
 header_set_ptr (struct lsxpack_header *hdr, struct header_buf *header_buf,
                 const char *name, size_t name_len,
                 const char *val, size_t val_len);
->>>>>>> 6bca16f0
 
 #endif