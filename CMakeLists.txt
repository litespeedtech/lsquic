# Copyright (c) 2017 - 2019 LiteSpeed Technologies Inc.  See LICENSE.
cmake_minimum_required(VERSION 2.8)


PROJECT(lsquic C)

IF (CMAKE_SYSTEM_NAME STREQUAL "Linux")
    # If using older glibc, need to link with -lrt.  See clock_getres(2).
    EXECUTE_PROCESS(
        COMMAND ${PROJECT_SOURCE_DIR}/print-glibc-version.sh ${CMAKE_C_COMPILER}
        OUTPUT_VARIABLE GLIBC_VERSION)
    IF(NOT GLIBC_VERSION EQUAL "" AND GLIBC_VERSION VERSION_LESS 2.17)
        SET(LIBS ${LIBS} rt)
    ENDIF()
ENDIF()

IF("${CMAKE_BUILD_TYPE}" STREQUAL "")
    SET(CMAKE_BUILD_TYPE Debug)
ENDIF()

MESSAGE(STATUS "Build type: ${CMAKE_BUILD_TYPE}")

OPTION(LSQUIC_FIU "Use Fault Injection in Userspace (FIU)" OFF)

IF (NOT "$ENV{EXTRA_CFLAGS}" MATCHES "-DLSQUIC_DEBUG_NEXT_ADV_TICK")
    SET(MY_CMAKE_FLAGS "-DLSQUIC_DEBUG_NEXT_ADV_TICK=1")
ENDIF()

IF (MSVC)
SET(MY_CMAKE_FLAGS "${MY_CMAKE_FLAGS} -Wno-unknown-argument -Wno-unused-command-line-argument -Wno-reserved-id-macro -Wno-undef -Wno-microsoft-enum-forward-reference \
											-Wno-implicit-int-conversion -Wno-switch-enum -Wno-nonportable-system-include-path -Wno-covered-switch-default -Wno-documentation-unknown-command \
											-Wno-documentation -Wno-gnu-redeclared-enum -Wno-cast-qual -Wno-assign-enum -Wno-sign-conversion -wno-shorten-64-to-32 \
											-Wno-zero-length-array -Wno-comma -Wno-missing-prototypes -Wno-cast-align -Wno-strict-prototypes -Wno-vla -Wno-double-promotion \
											-Wno-language-extension-token -Wno-embedded-directive -Wno-format-nonliteral \
											-Wno-shorten-64-to-32")
ENDIF()

SET(MY_CMAKE_FLAGS "${MY_CMAKE_FLAGS} -Wall -Wextra -Wno-unused-parameter")
SET(MY_CMAKE_FLAGS "${MY_CMAKE_FLAGS} -fno-omit-frame-pointer")
INCLUDE(CheckCCompilerFlag)
CHECK_C_COMPILER_FLAG(-Wno-implicit-fallthrough HAS_NO_IMPLICIT_FALLTHROUGH)
IF (HAS_NO_IMPLICIT_FALLTHROUGH)
    SET(MY_CMAKE_FLAGS "${MY_CMAKE_FLAGS} -Wno-implicit-fallthrough")
ENDIF()

IF(CMAKE_COMPILER_IS_GNUCC AND CMAKE_CXX_COMPILER_VERSION VERSION_LESS 4.9.3)
    SET(MY_CMAKE_FLAGS "${MY_CMAKE_FLAGS} -Wno-missing-field-initializers")
ENDIF()

IF(LSQUIC_FIU)
    SET(MY_CMAKE_FLAGS "${MY_CMAKE_FLAGS} -DFIU_ENABLE=1")
    SET(LIBS ${LIBS} fiu)
ENDIF()

IF(CMAKE_BUILD_TYPE STREQUAL "Debug")
    SET(MY_CMAKE_FLAGS "${MY_CMAKE_FLAGS} -O0 -g3")
    SET(MY_CMAKE_FLAGS "${MY_CMAKE_FLAGS} -Werror")
    IF(CMAKE_C_COMPILER MATCHES "clang" AND
<<<<<<< HEAD
						NOT MSVC AND 
                        NOT "$ENV{TRAVIS}" MATCHES "^true$")
=======
                        NOT "$ENV{TRAVIS}" MATCHES "^true$" AND
                        NOT "$ENV{EXTRA_CFLAGS}" MATCHES "-fsanitize")
>>>>>>> 022d9812
        SET(MY_CMAKE_FLAGS "${MY_CMAKE_FLAGS} -fsanitize=address")
        SET(LIBS ${LIBS} -fsanitize=address)
    ENDIF()
    # Uncomment to enable cleartext protocol mode (no crypto):
    #SET (MY_CMAKE_FLAGS "${MY_CMAKE_FLAGS} -DLSQUIC_ENABLE_HANDSHAKE_DISABLE=1")
ELSE()
    SET(MY_CMAKE_FLAGS "${MY_CMAKE_FLAGS} -O3 -g0")
    # Comment out the following line to compile out debug messages:
    #SET(MY_CMAKE_FLAGS "${MY_CMAKE_FLAGS} -DLSQUIC_LOWEST_LOG_LEVEL=LSQ_LOG_INFO")
ENDIF()

IF(LSQUIC_PROFILE EQUAL 1)
    SET(MY_CMAKE_FLAGS "${MY_CMAKE_FLAGS} -g -pg")
ENDIF()

IF(LSQUIC_COVERAGE EQUAL 1)
    SET(MY_CMAKE_FLAGS "${MY_CMAKE_FLAGS} -fprofile-arcs -ftest-coverage")
ENDIF()

IF(MY_CMAKE_FLAGS MATCHES "fsanitize=address")
    MESSAGE(STATUS "AddressSanitizer is ON")
ELSE()
    MESSAGE(STATUS "AddressSanitizer is OFF")
ENDIF()

#MSVC
IF (MSVC)
SET(MY_CMAKE_FLAGS "${MY_CMAKE_FLAGS} -Zi -DWIN32_LEAN_AND_MEAN -DNOMINMAX -D_CRT_SECURE_NO_WARNINGS -I${CMAKE_CURRENT_SOURCE_DIR}/wincompat")
MESSAGE(STATUS ${CMAKE_BUILD_TYPE})
IF(CMAKE_BUILD_TYPE MATCHES "Debug")
    SET(MY_CMAKE_FLAGS "${MY_CMAKE_FLAGS} -Od")
#    SET (MY_CMAKE_FLAGS "${MY_CMAKE_FLAGS} -DFIU_ENABLE=1")
   SET(LIBS ${LIBS} fiu)
ELSE()
    SET(MY_CMAKE_FLAGS "${MY_CMAKE_FLAGS} -Ox")
    # Comment out the following line to compile out debug messages:
    #SET(MY_CMAKE_FLAGS "${MY_CMAKE_FLAGS} -DLSQUIC_LOWEST_LOG_LEVEL=LSQ_LOG_INFO")
ENDIF()
#
ENDIF() #MSVC
#
set(CMAKE_C_FLAGS "${CMAKE_C_FLAGS}  ${MY_CMAKE_FLAGS} $ENV{EXTRA_CFLAGS}")

MESSAGE(STATUS "Compiler flags: ${CMAKE_C_FLAGS}")

IF (NOT DEFINED NO_BORING_SSL)
IF (NOT DEFINED BORINGSSL_INCLUDE AND DEFINED BORINGSSL_DIR)
    FIND_PATH(BORINGSSL_INCLUDE NAMES openssl/ssl.h
                PATHS ${BORINGSSL_DIR}/include
                NO_DEFAULT_PATH)
ENDIF()
# This must be done before adding other include directories to take
# precedence over header files from other SSL installs.

IF (BORINGSSL_INCLUDE)
    MESSAGE(STATUS "BoringSSL include directory ${BORINGSSL_INCLUDE}")
    INCLUDE_DIRECTORIES(${BORINGSSL_INCLUDE})
ELSE()
    MESSAGE(FATAL_ERROR "BoringSSL headers not found")
ENDIF()

IF (NOT DEFINED BORINGSSL_LIB AND DEFINED BORINGSSL_DIR)
    FOREACH(LIB_NAME ssl crypto decrepit)
        IF (CMAKE_SYSTEM_NAME STREQUAL Windows)
            FIND_LIBRARY(BORINGSSL_LIB_${LIB_NAME}
                NAMES ${LIB_NAME}
                PATHS ${BORINGSSL_DIR}/${LIB_NAME}
                PATH_SUFFIXES Debug Release MinSizeRel RelWithDebInfo
                NO_DEFAULT_PATH)
        ELSE()
            FIND_LIBRARY(BORINGSSL_LIB_${LIB_NAME}
                NAMES lib${LIB_NAME}.a
                PATHS ${BORINGSSL_DIR}/${LIB_NAME}
                NO_DEFAULT_PATH)
        ENDIF()
        IF(BORINGSSL_LIB_${LIB_NAME})
            MESSAGE(STATUS "Found ${LIB_NAME} library: ${BORINGSSL_LIB_${LIB_NAME}}")
        ELSE()
            MESSAGE(STATUS "${LIB_NAME} library not found")
        ENDIF()
    ENDFOREACH()

ELSE()


    FOREACH(LIB_NAME ssl crypto decrepit)
        IF (CMAKE_SYSTEM_NAME STREQUAL Windows)
            FIND_LIBRARY(BORINGSSL_LIB_${LIB_NAME}
                NAMES ${LIB_NAME}
                PATHS ${BORINGSSL_LIB}
                PATH_SUFFIXES Debug Release MinSizeRel RelWithDebInfo
                NO_DEFAULT_PATH)
        ELSE()
            FIND_LIBRARY(BORINGSSL_LIB_${LIB_NAME}
                NAMES lib${LIB_NAME}.a
                PATHS ${BORINGSSL_LIB}
                NO_DEFAULT_PATH)
        ENDIF()
        IF(BORINGSSL_LIB_${LIB_NAME})
            MESSAGE(STATUS "Found ${BORINGSSL_LIB} library: ${BORINGSSL_LIB_${LIB_NAME}}")
        ELSE()
            MESSAGE(STATUS "${BORINGSSL_LIB} library not found")
        ENDIF()
    ENDFOREACH()
#endif

ENDIF()

ENDIF() #NO BORING SSL

SET(CMAKE_INCLUDE_CURRENT_DIR ON)
INCLUDE_DIRECTORIES(include src/lshpack)
IF(CMAKE_SYSTEM_NAME STREQUAL "FreeBSD" OR CMAKE_SYSTEM_NAME STREQUAL "Darwin")
    # Find libevent on FreeBSD:
    include_directories( /usr/local/include )
    link_directories( /usr/local/lib )
ENDIF()

# Find zlib and libevent header files and library files
# TODO: libevent is not strictly necessary to build the library.
FIND_PATH(ZLIB_INCLUDE_DIR NAMES zlib.h)
IF (ZLIB_INCLUDE_DIR)
    INCLUDE_DIRECTORIES(${ZLIB_INCLUDE_DIR})
ELSE()
    MESSAGE(FATAL_ERROR "zlib.h was not found")
ENDIF()
IF (CMAKE_SYSTEM_NAME STREQUAL Windows)
    FIND_LIBRARY(ZLIB_LIB zlib)
ELSEIF(CMAKE_SYSTEM_NAME STREQUAL Darwin)
    # XXX somehow FIND_LIBRARY() does not find zlib on Travis?
    SET(ZLIB_LIB z)
ELSE()
    FIND_LIBRARY(ZLIB_LIB libz.a)
ENDIF()
IF(ZLIB_LIB)
    MESSAGE(STATUS "Found zlib: ${ZLIB_LIB}")
ELSE()
    MESSAGE(STATUS "zlib not found")
ENDIF()
FIND_PATH(EVENT_INCLUDE_DIR NAMES event2/event.h)
IF (EVENT_INCLUDE_DIR)
    INCLUDE_DIRECTORIES(${EVENT_INCLUDE_DIR})
ELSE()
    MESSAGE(FATAL_ERROR "event2/event.h was not found")
ENDIF()
IF (CMAKE_SYSTEM_NAME STREQUAL Windows)
    FIND_LIBRARY(EVENT_LIB event)
ELSE()
    FIND_LIBRARY(EVENT_LIB libevent.a libevent.so)
ENDIF()
IF(EVENT_LIB)
    MESSAGE(STATUS "Found event: ${EVENT_LIB}")
ELSE()
    MESSAGE(STATUS "libevent not found")
ENDIF()

add_executable(http_server test/http_server.c test/prog.c test/test_common.c test/test_cert.c)
add_executable(md5_server test/md5_server.c test/prog.c test/test_common.c test/test_cert.c)
add_executable(md5_client test/md5_client.c test/prog.c test/test_common.c test/test_cert.c)
add_executable(echo_server test/echo_server.c test/prog.c test/test_common.c test/test_cert.c)
add_executable(echo_client test/echo_client.c test/prog.c test/test_common.c test/test_cert.c)


SET(LIBS lsquic ${EVENT_LIB} ${BORINGSSL_LIB_ssl} ${BORINGSSL_LIB_crypto} ${ZLIB_LIB} ${LIBS})

IF (NOT MSVC)

add_executable(http_client
    test/http_client.c
    test/prog.c
    test/test_common.c
    test/test_cert.c
)
LIST(APPEND LIBS pthread m)

#MSVC
ELSE()

add_executable(http_client
    test/http_client.c
    test/prog.c
    test/test_common.c
    wincompat/getopt.c
    wincompat/getopt1.c
)
LIST(APPEND LIBS ws2_32)

ENDIF()

TARGET_LINK_LIBRARIES(http_client ${LIBS})
TARGET_LINK_LIBRARIES(http_server ${LIBS})
TARGET_LINK_LIBRARIES(md5_server  ${LIBS})
TARGET_LINK_LIBRARIES(md5_client  ${LIBS})
TARGET_LINK_LIBRARIES(echo_server ${LIBS})
TARGET_LINK_LIBRARIES(echo_client ${LIBS})

add_subdirectory(src)

add_subdirectory(test)

IF(CMAKE_BUILD_TYPE STREQUAL "Debug")
    # Our test framework relies on assertions, only compile if assertions are
    # enabled.
    #
    enable_testing()
ENDIF()


ADD_CUSTOM_TARGET(docs doxygen dox.cfg)<|MERGE_RESOLUTION|>--- conflicted
+++ resolved
@@ -26,14 +26,7 @@
     SET(MY_CMAKE_FLAGS "-DLSQUIC_DEBUG_NEXT_ADV_TICK=1")
 ENDIF()
 
-IF (MSVC)
-SET(MY_CMAKE_FLAGS "${MY_CMAKE_FLAGS} -Wno-unknown-argument -Wno-unused-command-line-argument -Wno-reserved-id-macro -Wno-undef -Wno-microsoft-enum-forward-reference \
-											-Wno-implicit-int-conversion -Wno-switch-enum -Wno-nonportable-system-include-path -Wno-covered-switch-default -Wno-documentation-unknown-command \
-											-Wno-documentation -Wno-gnu-redeclared-enum -Wno-cast-qual -Wno-assign-enum -Wno-sign-conversion -wno-shorten-64-to-32 \
-											-Wno-zero-length-array -Wno-comma -Wno-missing-prototypes -Wno-cast-align -Wno-strict-prototypes -Wno-vla -Wno-double-promotion \
-											-Wno-language-extension-token -Wno-embedded-directive -Wno-format-nonliteral \
-											-Wno-shorten-64-to-32")
-ENDIF()
+IF (NOT MSVC)
 
 SET(MY_CMAKE_FLAGS "${MY_CMAKE_FLAGS} -Wall -Wextra -Wno-unused-parameter")
 SET(MY_CMAKE_FLAGS "${MY_CMAKE_FLAGS} -fno-omit-frame-pointer")
@@ -56,13 +49,8 @@
     SET(MY_CMAKE_FLAGS "${MY_CMAKE_FLAGS} -O0 -g3")
     SET(MY_CMAKE_FLAGS "${MY_CMAKE_FLAGS} -Werror")
     IF(CMAKE_C_COMPILER MATCHES "clang" AND
-<<<<<<< HEAD
-						NOT MSVC AND 
-                        NOT "$ENV{TRAVIS}" MATCHES "^true$")
-=======
                         NOT "$ENV{TRAVIS}" MATCHES "^true$" AND
                         NOT "$ENV{EXTRA_CFLAGS}" MATCHES "-fsanitize")
->>>>>>> 022d9812
         SET(MY_CMAKE_FLAGS "${MY_CMAKE_FLAGS} -fsanitize=address")
         SET(LIBS ${LIBS} -fsanitize=address)
     ENDIF()
@@ -89,26 +77,25 @@
 ENDIF()
 
 #MSVC
-IF (MSVC)
-SET(MY_CMAKE_FLAGS "${MY_CMAKE_FLAGS} -Zi -DWIN32_LEAN_AND_MEAN -DNOMINMAX -D_CRT_SECURE_NO_WARNINGS -I${CMAKE_CURRENT_SOURCE_DIR}/wincompat")
-MESSAGE(STATUS ${CMAKE_BUILD_TYPE})
-IF(CMAKE_BUILD_TYPE MATCHES "Debug")
+ELSE()
+SET(MY_CMAKE_FLAGS "${MY_CMAKE_FLAGS} /wd4214")	# nonstandard extension used: bit field types other than int
+SET(MY_CMAKE_FLAGS "${MY_CMAKE_FLAGS} -W4 -WX -Zi -DWIN32_LEAN_AND_MEAN -DNOMINMAX -D_CRT_SECURE_NO_WARNINGS -I${CMAKE_CURRENT_SOURCE_DIR}/wincompat")
+IF(CMAKE_BUILD_TYPE STREQUAL "Debug")
     SET(MY_CMAKE_FLAGS "${MY_CMAKE_FLAGS} -Od")
-#    SET (MY_CMAKE_FLAGS "${MY_CMAKE_FLAGS} -DFIU_ENABLE=1")
-   SET(LIBS ${LIBS} fiu)
+    #SET (MY_CMAKE_FLAGS "${MY_CMAKE_FLAGS} -DFIU_ENABLE=1")
+    #SET(LIBS ${LIBS} fiu)
 ELSE()
     SET(MY_CMAKE_FLAGS "${MY_CMAKE_FLAGS} -Ox")
     # Comment out the following line to compile out debug messages:
     #SET(MY_CMAKE_FLAGS "${MY_CMAKE_FLAGS} -DLSQUIC_LOWEST_LOG_LEVEL=LSQ_LOG_INFO")
 ENDIF()
-#
+
 ENDIF() #MSVC
-#
+
 set(CMAKE_C_FLAGS "${CMAKE_C_FLAGS}  ${MY_CMAKE_FLAGS} $ENV{EXTRA_CFLAGS}")
 
 MESSAGE(STATUS "Compiler flags: ${CMAKE_C_FLAGS}")
 
-IF (NOT DEFINED NO_BORING_SSL)
 IF (NOT DEFINED BORINGSSL_INCLUDE AND DEFINED BORINGSSL_DIR)
     FIND_PATH(BORINGSSL_INCLUDE NAMES openssl/ssl.h
                 PATHS ${BORINGSSL_DIR}/include
@@ -170,8 +157,6 @@
 #endif
 
 ENDIF()
-
-ENDIF() #NO BORING SSL
 
 SET(CMAKE_INCLUDE_CURRENT_DIR ON)
 INCLUDE_DIRECTORIES(include src/lshpack)
